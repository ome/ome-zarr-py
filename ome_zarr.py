--- conflicted
+++ resolved
@@ -18,12 +18,9 @@
 import zarr
 import requests
 import dask.array as da
-<<<<<<< HEAD
 import warnings
 
-=======
 from dask.diagnostics import ProgressBar
->>>>>>> 14d027c7
 from vispy.color import Colormap
 
 from urllib.parse import urlparse
