--- conflicted
+++ resolved
@@ -225,20 +225,12 @@
 
         resolutions = ["0"]  # TODO: could be first alphanumeric dataset on err
         try:
-<<<<<<< HEAD
             for k, v in self.root_attrs.items():
-                LOGGER.info('root_attr: %s', k)
+                LOGGER.info("root_attr: %s", k)
                 LOGGER.debug(v)
-            if 'multiscales' in self.root_attrs:
-                datasets = self.root_attrs['multiscales'][0]['datasets']
-                resolutions = [d['path'] for d in datasets]
-=======
-            print("root_attrs", self.root_attrs)
             if "multiscales" in self.root_attrs:
                 datasets = self.root_attrs["multiscales"][0]["datasets"]
                 resolutions = [d["path"] for d in datasets]
-            print("resolutions", resolutions)
->>>>>>> fc456ec3
         except Exception as e:
             raise e
 
@@ -246,28 +238,14 @@
         for resolution in resolutions:
             # data.shape is (t, c, z, y, x) by convention
             data = da.from_zarr(f"{self.zarr_path}{resolution}")
-<<<<<<< HEAD
-            chunk_sizes = [str(c[0]) + (" (+ %s)" % c[-1] if c[-1] != c[0] else '') for c in data.chunks]
-            LOGGER.info('resolution: %s', resolution)
-            LOGGER.info(' - shape (t, c, z, y, x) = %s', data.shape)
-            LOGGER.info(' - chunks =  %s', chunk_sizes)
-            LOGGER.info(' - dtype = %s', data.dtype)
-=======
             chunk_sizes = [
                 str(c[0]) + (" (+ %s)" % c[-1] if c[-1] != c[0] else "")
                 for c in data.chunks
             ]
-            print(
-                "resolution",
-                resolution,
-                "shape (t, c, z, y, x)",
-                data.shape,
-                "chunks",
-                chunk_sizes,
-                "dtype",
-                data.dtype,
-            )
->>>>>>> fc456ec3
+            LOGGER.info("resolution: %s", resolution)
+            LOGGER.info(" - shape (t, c, z, y, x) = %s", data.shape)
+            LOGGER.info(" - chunks =  %s", chunk_sizes)
+            LOGGER.info(" - dtype = %s", data.dtype)
             pyramid.append(data)
 
         if len(pyramid) == 1:
@@ -347,13 +325,8 @@
         print(f"not an ome-zarr: {path}")
         return
 
-<<<<<<< HEAD
-    image_id = omezarr.image_data.get('id', 'unknown')
-    LOGGER.info('image_id %s', image_id)
-=======
     image_id = omezarr.image_data.get("id", "unknown")
-    print("image_id", image_id)
->>>>>>> fc456ec3
+    LOGGER.info("image_id %s", image_id)
     if not zarr_name:
         zarr_name = f"{image_id}.zarr"
 
@@ -361,11 +334,7 @@
         datasets = [x["path"] for x in omezarr.root_attrs["multiscales"][0]["datasets"]]
     except KeyError:
         datasets = ["0"]
-<<<<<<< HEAD
-    LOGGER.info('datasets %s', datasets)
-=======
-    print("datasets", datasets)
->>>>>>> fc456ec3
+    LOGGER.info("datasets %s", datasets)
     resolutions = [da.from_zarr(path, component=str(i)) for i in datasets]
     # levels = list(range(len(resolutions)))
 
@@ -377,11 +346,7 @@
 
     pbar = ProgressBar()
     for dataset, data in reversed(list(zip(datasets, resolutions))):
-<<<<<<< HEAD
-        LOGGER.info(f'resolution {dataset}...')
-=======
-        print(f"resolution {dataset}...")
->>>>>>> fc456ec3
+        LOGGER.info(f"resolution {dataset}...")
         with pbar:
             data.to_zarr(os.path.join(target_dir, dataset))
 
