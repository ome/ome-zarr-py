"""Module for downsampling numpy arrays via various methods.

See the :class:`~ome_zarr.scale.Scaler` class for details.
"""
import inspect
import logging
import os
from collections.abc import MutableMapping
from dataclasses import dataclass
from typing import Callable, Iterator, List, Union

import dask
import numpy as np
import zarr
from scipy.ndimage import zoom
from skimage.transform import (
    downscale_local_mean,
    pyramid_gaussian,
    pyramid_laplacian,
    resize,
)

from .io import parse_url

LOGGER = logging.getLogger("ome_zarr.scale")

ListOfArrayLike = Union[List[dask.array.Array], List[np.ndarray]]
ArrayLike = Union[dask.array.Array, np.ndarray]


@dataclass
class Scaler:
    """Helper class for performing various types of downsampling.

    A method can be chosen by name such as "nearest". All methods on this
    that do not begin with "_" and not either "methods" or "scale" are valid
    choices. These values can be returned by the
    :func:`~ome_zarr.scale.Scaler.methods` method.

    >>> import numpy as np
    >>> data = np.zeros((1, 1, 1, 64, 64))
    >>> scaler = Scaler()
    >>> downsampling = scaler.nearest(data)
    >>> for x in downsampling:
    ...     print(x.shape)
    (1, 1, 1, 64, 64)
    (1, 1, 1, 32, 32)
    (1, 1, 1, 16, 16)
    (1, 1, 1, 8, 8)
    (1, 1, 1, 4, 4)
    """

    copy_metadata: bool = False
    downscale: int = 2
    in_place: bool = False
    labeled: bool = False
    max_layer: int = 4
    method: str = "nearest"

    @staticmethod
    def methods() -> Iterator[str]:
        """Return the name of all methods which define a downsampling.

        Any of the returned values can be used as the `methods`
        argument to the
        :func:`Scaler constructor <ome_zarr.scale.Scaler._init__>`
        """
        funcs = inspect.getmembers(Scaler, predicate=inspect.isfunction)
        for name, func in funcs:
            if name in ("methods", "scale"):
                continue
            if name.startswith("_"):
                continue
            yield name

    def scale_array(self, input_array: ArrayLike) -> ListOfArrayLike:
        """Perform downsampling to memory."""
        func = getattr(self, self.method, None)
        if not func:
            raise Exception
        ret = func(input_array)
        return ret

    def scale(self, input_array: str, output_directory: str) -> None:
        """Perform downsampling to disk."""
        func = getattr(self, self.method, None)
        if not func:
            raise Exception

        store = self.__check_store(output_directory)
        base = zarr.open_array(input_array)
        pyramid = func(base)

        if self.labeled:
            self.__assert_values(pyramid)

        grp = self.__create_group(store, base, pyramid)

        if self.copy_metadata:
            print(f"copying attribute keys: {list(base.attrs.keys())}")
            grp.attrs.update(base.attrs)

    def __check_store(self, output_directory: str) -> MutableMapping:
        """Return a Zarr store if it doesn't already exist."""
        assert not os.path.exists(output_directory)
        loc = parse_url(output_directory, mode="w")
        assert loc
        return loc.store

    def __assert_values(self, pyramid: List[np.ndarray]) -> None:
        """Check for a single unique set of values for all pyramid levels."""
        expected = set(np.unique(pyramid[0]))
        print(f"level 0 {pyramid[0].shape} = {len(expected)} labels")
        for i in range(1, len(pyramid)):
            level = pyramid[i]
            print(f"level {i}", pyramid[i].shape, len(expected))
            found = set(np.unique(level))
            if not expected.issuperset(found):
                raise Exception(
                    f"{len(found)} found values are not "
                    "a subset of {len(expected)} values"
                )

    def __create_group(
        self, store: MutableMapping, base: np.ndarray, pyramid: List[np.ndarray]
    ) -> zarr.hierarchy.Group:
        """Create group and datasets."""
        grp = zarr.group(store)
        grp.create_dataset("base", data=base)
        series = []
        for i, dataset in enumerate(pyramid):
            if i == 0:
                path = "base"
            else:
                path = "%s" % i
                grp.create_dataset(path, data=pyramid[i])
            series.append({"path": path})
        return grp

    def nearest(self, base: ArrayLike) -> ListOfArrayLike:
        """
        Downsample using :func:`skimage.transform.resize`.

        The :const:`cvs2.INTER_NEAREST` interpolation method is used.
        """
        return self._by_plane(base, self.__nearest)

    def __nearest(self, plane: ArrayLike, sizeY: int, sizeX: int) -> ArrayLike:
        """Apply the 2-dimensional transformation."""
        if isinstance(plane, dask.array.Array):
<<<<<<< HEAD
            outsize = (np.ceil(np.array([sizeY, sizeX])/self.downscale)).astype(int)
            resized = dask.array.map_blocks(resize, plane,
                output_shape=(outsize[0], outsize[1]),
=======
            resized = dask.array.map_blocks(
                resize,
                plane,
                output_shape=(sizeY // self.downscale, sizeX // self.downscale),
>>>>>>> c721cfb7
                order=0,
                preserve_range=True,
                anti_aliasing=False,
                dtype=plane.dtype,
<<<<<<< HEAD
                chunks=(outsize[0], outsize[1]))
            # resized_astype = dask.delayed(dask.array.Array.astype)(resized, plane.dtype)
=======
            )
>>>>>>> c721cfb7
            return resized
        else:
            return resize(
                plane,
                output_shape=(sizeY // self.downscale, sizeX // self.downscale),
                order=0,
                preserve_range=True,
                anti_aliasing=False,
            ).astype(plane.dtype)

    def gaussian(self, base: np.ndarray) -> List[np.ndarray]:
        """Downsample using :func:`skimage.transform.pyramid_gaussian`."""
        return list(
            pyramid_gaussian(
                base,
                downscale=self.downscale,
                max_layer=self.max_layer,
                multichannel=False,
            )
        )

    def laplacian(self, base: np.ndarray) -> List[np.ndarray]:
        """Downsample using :func:`skimage.transform.pyramid_laplacian`."""
        return list(
            pyramid_laplacian(
                base,
                downscale=self.downscale,
                max_layer=self.max_layer,
                multichannel=False,
            )
        )

    def local_mean(self, base: np.ndarray) -> List[np.ndarray]:
        """Downsample using :func:`skimage.transform.downscale_local_mean`."""
        rv = [base]
        stack_dims = base.ndim - 2
        factors = (*(1,) * stack_dims, *(self.downscale, self.downscale))
        for i in range(self.max_layer):
            rv.append(downscale_local_mean(rv[-1], factors=factors))
        return rv

    def zoom(self, base: np.ndarray) -> List[np.ndarray]:
        """Downsample using :func:`scipy.ndimage.zoom`."""
        rv = [base]
        print(base.shape)
        for i in range(self.max_layer):
            print(i, self.downscale)
            rv.append(zoom(base, self.downscale**i))
            print(rv[-1].shape)
        return list(reversed(rv))

    #
    # Helpers
    #

    def _by_plane(
        self,
        base: ArrayLike,
        func: Callable[[ArrayLike, int, int], ArrayLike],
    ) -> ListOfArrayLike:
        """Loop over 3 of the 5 dimensions and apply the func transform."""

        # start by putting the original data as the first level
        rv = [base]
        for i in range(self.max_layer):
            stack_to_scale = rv[-1]
            shape_5d = (*(1,) * (5 - stack_to_scale.ndim), *stack_to_scale.shape)
            T, C, Z, Y, X = shape_5d

            # If our data is already 2D, simply resize and add to pyramid
            if stack_to_scale.ndim == 2:
                rv.append(func(stack_to_scale, Y, X))
                continue

            # stack_dims is any dims over 2D
            stack_dims = stack_to_scale.ndim - 2
            new_stack = None
            for t in range(T):
                for c in range(C):
                    for z in range(Z):
                        dims_to_slice = (t, c, z)[-stack_dims:]
                        # slice nd down to 2D
                        plane = stack_to_scale[(dims_to_slice)][:]
                        out = func(plane, Y, X)
                        # first iteration of loop creates the new nd stack
                        if new_stack is None:
                            zct_dims = shape_5d[:-2]
                            shape_dims = zct_dims[-stack_dims:]
                            if isinstance(out, dask.array.Array):
                                new_stack = dask.array.zeros(
                                    (*shape_dims, out.shape[0], out.shape[1]),
                                    dtype=base.dtype,
                                )
                            else:
                                new_stack = np.zeros(
                                    (*shape_dims, out.shape[0], out.shape[1]),
                                    dtype=base.dtype,
                                )
                        # insert resized plane into the stack at correct indices
                        new_stack[(dims_to_slice)] = out
            rv.append(new_stack)
        return rv<|MERGE_RESOLUTION|>--- conflicted
+++ resolved
@@ -148,26 +148,14 @@
     def __nearest(self, plane: ArrayLike, sizeY: int, sizeX: int) -> ArrayLike:
         """Apply the 2-dimensional transformation."""
         if isinstance(plane, dask.array.Array):
-<<<<<<< HEAD
             outsize = (np.ceil(np.array([sizeY, sizeX])/self.downscale)).astype(int)
             resized = dask.array.map_blocks(resize, plane,
                 output_shape=(outsize[0], outsize[1]),
-=======
-            resized = dask.array.map_blocks(
-                resize,
-                plane,
-                output_shape=(sizeY // self.downscale, sizeX // self.downscale),
->>>>>>> c721cfb7
                 order=0,
                 preserve_range=True,
                 anti_aliasing=False,
                 dtype=plane.dtype,
-<<<<<<< HEAD
                 chunks=(outsize[0], outsize[1]))
-            # resized_astype = dask.delayed(dask.array.Array.astype)(resized, plane.dtype)
-=======
-            )
->>>>>>> c721cfb7
             return resized
         else:
             return resize(
