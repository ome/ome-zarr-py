"""Image writer utility

"""
import logging
import warnings
from pathlib import Path
from typing import Any, Dict, List, Optional, Tuple, Union

import dask.array as da
import numpy as np
import zarr

from .axes import Axes
from .format import CurrentFormat, Format
from .scale import Scaler
from .types import JSONDict

LOGGER = logging.getLogger("ome_zarr.writer")

ListOfArrayLike = Union[List[da.Array], List[np.ndarray]]
ArrayLike = Union[da.Array, np.ndarray]


def _get_valid_axes(
    ndim: int = None,
    axes: Union[str, List[str], List[Dict[str, str]]] = None,
    fmt: Format = CurrentFormat(),
) -> Union[None, List[str], List[Dict[str, str]]]:
    """Returns list of axes valid for fmt.version or raise exception if invalid"""

    if fmt.version in ("0.1", "0.2"):
        if axes is not None:
            LOGGER.info("axes ignored for version 0.1 or 0.2")
        return None

    # We can guess axes for 2D and 5D data
    if axes is None:
        if ndim == 2:
            axes = ["y", "x"]
            LOGGER.info("Auto using axes %s for 2D data", axes)
        elif ndim == 5:
            axes = ["t", "c", "z", "y", "x"]
            LOGGER.info("Auto using axes %s for 5D data", axes)
        else:
            raise ValueError(
                "axes must be provided. Can't be guessed for 3D or 4D data"
            )

    # axes may be string e.g. "tczyx"
    if isinstance(axes, str):
        axes = list(axes)

    if ndim is not None and len(axes) != ndim:
        raise ValueError(
            f"axes length ({len(axes)}) must match number of dimensions ({ndim})"
        )

    # valiates on init
    axes_obj = Axes(axes, fmt)

    return axes_obj.to_list(fmt)


def _validate_well_images(
    images: List[Union[str, dict]], fmt: Format = CurrentFormat()
) -> List[dict]:

    VALID_KEYS = [
        "acquisition",
        "path",
    ]
    validated_images = []
    for image in images:
        if isinstance(image, str):
            validated_images.append({"path": str(image)})
        elif isinstance(image, dict):
            if any(e not in VALID_KEYS for e in image.keys()):
                LOGGER.debug("%s contains unspecified keys", image)
            if "path" not in image:
                raise ValueError(f"{image} must contain a path key")
            if not isinstance(image["path"], str):
                raise ValueError(f"{image} path must be of string type")
            if "acquisition" in image and not isinstance(image["acquisition"], int):
                raise ValueError(f"{image} acquisition must be of int type")
            validated_images.append(image)
        else:
            raise ValueError(f"Unrecognized type for {image}")
    return validated_images


def _validate_plate_acquisitions(
    acquisitions: List[Dict], fmt: Format = CurrentFormat()
) -> List[Dict]:

    VALID_KEYS = [
        "id",
        "name",
        "maximumfieldcount",
        "description",
        "starttime",
        "endtime",
    ]

    for acquisition in acquisitions:
        if not isinstance(acquisition, dict):
            raise ValueError(f"{acquisition} must be a dictionary")
        if any(e not in VALID_KEYS for e in acquisition.keys()):
            LOGGER.debug("%s contains unspecified keys", acquisition)
        if "id" not in acquisition:
            raise ValueError(f"{acquisition} must contain an id key")
        if not isinstance(acquisition["id"], int):
            raise ValueError(f"{acquisition} id must be of int type")
    return acquisitions


def _validate_plate_rows_columns(
    rows_or_columns: List[str],
    fmt: Format = CurrentFormat(),
) -> List[dict]:

    if len(set(rows_or_columns)) != len(rows_or_columns):
        raise ValueError(f"{rows_or_columns} must contain unique elements")
    validated_list = []
    for element in rows_or_columns:
        if not element.isalnum():
            raise ValueError(f"{element} must contain alphanumeric characters")
        validated_list.append({"name": str(element)})
    return validated_list


def _validate_datasets(
    datasets: List[dict], dims: int, fmt: Format = CurrentFormat()
) -> List[Dict]:

    if datasets is None or len(datasets) == 0:
        raise ValueError("Empty datasets list")
    transformations = []
    for dataset in datasets:
        if isinstance(dataset, dict):
            if not dataset.get("path"):
                raise ValueError("no 'path' in dataset")
            transformation = dataset.get("coordinateTransformations")
            # transformation may be None for < 0.4 - validated below
            if transformation is not None:
                transformations.append(transformation)
        else:
            raise ValueError(f"Unrecognized type for {dataset}")

    fmt.validate_coordinate_transformations(dims, len(datasets), transformations)
    return datasets


def _validate_plate_wells(
    wells: List[Union[str, dict]],
    rows: List[str],
    columns: List[str],
    fmt: Format = CurrentFormat(),
) -> List[dict]:

    validated_wells = []
    if wells is None or len(wells) == 0:
        raise ValueError("Empty wells list")
    for well in wells:
        if isinstance(well, str):
            well_dict = fmt.generate_well_dict(well, rows, columns)
            fmt.validate_well_dict(well_dict, rows, columns)
            validated_wells.append(well_dict)
        elif isinstance(well, dict):
            fmt.validate_well_dict(well, rows, columns)
            validated_wells.append(well)
        else:
            raise ValueError(f"Unrecognized type for {well}")
    return validated_wells


def write_multiscale(
    pyramid: ListOfArrayLike,
    group: zarr.Group,
    chunks: Union[Tuple[Any, ...], int] = None,
    fmt: Format = CurrentFormat(),
    axes: Union[str, List[str], List[Dict[str, str]]] = None,
    coordinate_transformations: List[List[Dict[str, Any]]] = None,
    storage_options: Union[JSONDict, List[JSONDict]] = None,
    name: str = None,
    **metadata: Union[str, JSONDict, List[JSONDict]],
) -> None:
    """
    Write a pyramid with multiscale metadata to disk.

    :type pyramid: list of :class:`numpy.ndarray` or :class:`dask.array.Array`
    :param pyramid:
        The image data to save. Largest level first. All image arrays MUST be up to
        5-dimensional with dimensions ordered (t, c, z, y, x)
    :type group: :class:`zarr.hierarchy.Group`
    :param group: The group within the zarr store to store the data in
    :type chunks: int or tuple of ints, optional
    :param chunks:
        The size of the saved chunks to store the image.

        .. deprecated:: 0.4.0
            This argument is deprecated and will be removed in a future version.
            Use :attr:`storage_options` instead.
    :type fmt: :class:`ome_zarr.format.Format`, optional
    :param fmt:
        The format of the ome_zarr data which should be used.
        Defaults to the most current.
    :type axes: str list of str or list of dict, optional
    :param axes:
        List of axes dicts, or names. Not needed for v0.1 or v0.2 or if 2D. Otherwise
        this must be provided
    :type coordinate_transformations: 2Dlist of dict, optional
    :param coordinate_transformations:
        List of transformations for each path.
        Each list of dicts are added to each datasets in order and must include a
        'scale' transform.
    :type storage_options: dict or list of dict, optional
    :param storage_options:
        Options to be passed on to the storage backend.
        A list would need to match the number of datasets in a multiresolution pyramid.
        One can provide different chunk size for each level of a pyramid using this
        option.
    """
    dims = len(pyramid[0].shape)
    axes = _get_valid_axes(dims, axes, fmt)

    if chunks is not None:
        msg = """The 'chunks' argument is deprecated and will be removed in version 0.5.
Please use the 'storage_options' argument instead."""
        warnings.warn(msg, DeprecationWarning)

    datasets: List[dict] = []
    for path, data in enumerate(pyramid):
<<<<<<< HEAD
        options = {}
        if storage_options:
            options = (
                storage_options.copy()
                if not isinstance(storage_options, list)
                else storage_options[path]
            )
=======
        options = _resolve_storage_options(storage_options, path)

>>>>>>> d3656b76
        # ensure that the chunk dimensions match the image dimensions
        # (which might have been changed for versions 0.1 or 0.2)
        # if chunks are explicitly set in the storage options
        chunks_opt = options.pop("chunks", chunks)
        # switch to this code in 0.5
        # chunks_opt = options.pop("chunks", None)
        if chunks_opt is not None:
            chunks_opt = _retuple(chunks_opt, data.shape)

        if isinstance(data, da.Array):
            if chunks_opt is not None:
                data = da.array(data).rechunk(chunks=chunks_opt)
                options["chunks"] = chunks_opt
            da.to_zarr(
                array_key=path,
                arr=data,
                url=group.store,
                component=str(Path(group.path, str(path))),
                storage_options=options,
                compressor=options.get("compressor"),
            )
        else:
            group.create_dataset(str(path), data=data, chunks=chunks_opt, **options)

        datasets.append({"path": str(path)})

    if coordinate_transformations is None:
        shapes = [data.shape for data in pyramid]
        coordinate_transformations = fmt.generate_coordinate_transformations(shapes)

    # we validate again later, but this catches length mismatch before zip(datasets...)
    fmt.validate_coordinate_transformations(
        dims, len(pyramid), coordinate_transformations
    )
    if coordinate_transformations is not None:
        for dataset, transform in zip(datasets, coordinate_transformations):
            dataset["coordinateTransformations"] = transform

    write_multiscales_metadata(group, datasets, fmt, axes, name, **metadata)


def write_multiscales_metadata(
    group: zarr.Group,
    datasets: List[dict],
    fmt: Format = CurrentFormat(),
    axes: Union[str, List[str], List[Dict[str, str]]] = None,
    name: str = None,
    **metadata: Union[str, JSONDict, List[JSONDict]],
) -> None:
    """
    Write the multiscales metadata in the group.

    :type group: :class:`zarr.hierarchy.Group`
    :param group: The group within the zarr store to write the metadata in.
    :type datasets: list of dicts
    :param datasets:
      The list of datasets (dicts) for this multiscale image.
      Each dict must include 'path' and a 'coordinateTransformations'
      list for version 0.4 or later that must include a 'scale' transform.
    :type fmt: :class:`ome_zarr.format.Format`, optional
    :param fmt:
      The format of the ome_zarr data which should be used.
      Defaults to the most current.
    :type axes: list of str or list of dicts, optional
    :param axes:
      The names of the axes. e.g. ["t", "c", "z", "y", "x"].
      Ignored for versions 0.1 and 0.2. Required for version 0.3 or greater.
    """

    ndim = -1
    if axes is not None:
        if fmt.version in ("0.1", "0.2"):
            LOGGER.info("axes ignored for version 0.1 or 0.2")
            axes = None
        else:
            axes = _get_valid_axes(axes=axes, fmt=fmt)
            if axes is not None:
                ndim = len(axes)

    # note: we construct the multiscale metadata via dict(), rather than {}
    # to avoid duplication of protected keys like 'version' in **metadata
    # (for {} this would silently over-write it, with dict() it explicitly fails)
    multiscales = [
        dict(
            version=fmt.version,
            datasets=_validate_datasets(datasets, ndim, fmt),
            name=name if name else group.name,
            **metadata,
        )
    ]
    if axes is not None:
        multiscales[0]["axes"] = axes

    group.attrs["multiscales"] = multiscales


def write_plate_metadata(
    group: zarr.Group,
    rows: List[str],
    columns: List[str],
    wells: List[Union[str, dict]],
    fmt: Format = CurrentFormat(),
    acquisitions: List[dict] = None,
    field_count: int = None,
    name: str = None,
) -> None:
    """
    Write the plate metadata in the group.

    :type group: :class:`zarr.hierarchy.Group`
    :param group: The group within the zarr store to write the metadata in.
    :type rows: list of str
    :param rows: The list of names for the plate rows.
    :type columns: list of str
    :param columns: The list of names for the plate columns.
    :type wells: list of str or dict
    :param wells: The list of paths for the well groups.
    :type fmt: :class:`ome_zarr.format.Format`, optional
    :param fmt:
      The format of the ome_zarr data which should be used.
      Defaults to the most current.
    :type acquisitions: list of dict, optional
    :param acquisitions: A list of the various plate acquisitions.
    :type name: str, optional
    :param name: The plate name.
    :type field_count: int, optional
    :param field_count: The maximum number of fields per view across wells.
    """

    plate: Dict[str, Union[str, int, List[Dict]]] = {
        "columns": _validate_plate_rows_columns(columns),
        "rows": _validate_plate_rows_columns(rows),
        "wells": _validate_plate_wells(wells, rows, columns, fmt=fmt),
        "version": fmt.version,
    }
    if name is not None:
        plate["name"] = name
    if field_count is not None:
        plate["field_count"] = field_count
    if acquisitions is not None:
        plate["acquisitions"] = _validate_plate_acquisitions(acquisitions)
    group.attrs["plate"] = plate


def write_well_metadata(
    group: zarr.Group,
    images: List[Union[str, dict]],
    fmt: Format = CurrentFormat(),
) -> None:
    """
    Write the well metadata in the group.

    :type group: :class:`zarr.hierarchy.Group`
    :param group: The group within the zarr store to write the metadata in.
    :type images: list of dict
    :param images: The list of dictionaries for all fields of views.
    :type fmt: :class:`ome_zarr.format.Format`, optional
    :param fmt:
      The format of the ome_zarr data which should be used.
      Defaults to the most current.
    """

    well = {
        "images": _validate_well_images(images),
        "version": fmt.version,
    }
    group.attrs["well"] = well


def write_image(
    image: ArrayLike,
    group: zarr.Group,
    scaler: Scaler = Scaler(),
    chunks: Union[Tuple[Any, ...], int] = None,
    fmt: Format = CurrentFormat(),
    axes: Union[str, List[str], List[Dict[str, str]]] = None,
    coordinate_transformations: List[List[Dict[str, Any]]] = None,
    storage_options: Union[JSONDict, List[JSONDict]] = None,
    **metadata: Union[str, JSONDict, List[JSONDict]],
) -> None:
    """Writes an image to the zarr store according to ome-zarr specification

    :type image: :class:`numpy.ndarray` or `dask.array.Array`
    :param image:
      The image data to save. A downsampling of the data will be computed
      if the scaler argument is non-None.
      Image array MUST be up to 5-dimensional with dimensions
      ordered (t, c, z, y, x).  Image can be a numpy or dask Array.
    :type group: :class:`zarr.hierarchy.Group`
    :param group: The group within the zarr store to write the metadata in.
    :type scaler: :class:`ome_zarr.scale.Scaler`
    :param scaler:
      Scaler implementation for downsampling the image argument. If None,
      no downsampling will be performed.
    :type chunks: int or tuple of ints, optional
    :param chunks:
        The size of the saved chunks to store the image.

        .. deprecated:: 0.4.0
            This argument is deprecated and will be removed in a future version.
            Use :attr:`storage_options` instead.
    :type fmt: :class:`ome_zarr.format.Format`, optional
    :param fmt:
      The format of the ome_zarr data which should be used.
      Defaults to the most current.
    :type axes: list of str or list of dicts, optional
    :param axes:
      The names of the axes. e.g. ["t", "c", "z", "y", "x"].
      Ignored for versions 0.1 and 0.2. Required for version 0.3 or greater.
    :type coordinate_transformations: list of dict
    :param coordinate_transformations:
      For each resolution, we have a List of transformation Dicts (not validated).
      Each list of dicts are added to each datasets in order.
    :type storage_options: dict or list of dict, optional
    :param storage_options:
        Options to be passed on to the storage backend.
        A list would need to match the number of datasets in a multiresolution pyramid.
        One can provide different chunk size for each level of a pyramid using this
        option.
    """
    if isinstance(image, da.Array):
        _write_dask_image(
            image,
            group,
            scaler,
            chunks=chunks,
            fmt=fmt,
            axes=axes,
            coordinate_transformations=coordinate_transformations,
            storage_options=storage_options,
            name=None,
            **metadata,
        )
    else:
        mip, axes = _create_mip(image, fmt, scaler, axes)
        write_multiscale(
            mip,
            group,
            chunks=chunks,
            fmt=fmt,
            axes=axes,
            coordinate_transformations=coordinate_transformations,
            storage_options=storage_options,
            name=None,
            **metadata,
        )


def _resolve_storage_options(
    storage_options: Union[JSONDict, List[JSONDict], None], path: int
) -> JSONDict:
    options = {}
    if storage_options:
        options = (
            storage_options
            if not isinstance(storage_options, list)
            else storage_options[path]
        )
    return options


def _write_dask_image(
    image: da.Array,
    group: zarr.Group,
    scaler: Scaler = Scaler(),
    chunks: Union[Tuple[Any, ...], int] = None,
    fmt: Format = CurrentFormat(),
    axes: Union[str, List[str], List[Dict[str, str]]] = None,
    coordinate_transformations: List[List[Dict[str, Any]]] = None,
    storage_options: Union[JSONDict, List[JSONDict]] = None,
    name: str = None,
    **metadata: Union[str, JSONDict, List[JSONDict]],
) -> None:

    if fmt.version in ("0.1", "0.2"):
        # v0.1 and v0.2 are strictly 5D
        shape_5d: Tuple[Any, ...] = (*(1,) * (5 - image.ndim), *image.shape)
        image = image.reshape(shape_5d)
        # and we don't need axes
        axes = None

    dims = len(image.shape)
    axes = _get_valid_axes(dims, axes, fmt)

    if chunks is not None:
        msg = """The 'chunks' argument is deprecated and will be removed in version 0.5.
Please use the 'storage_options' argument instead."""
        warnings.warn(msg, DeprecationWarning)

    datasets: List[dict] = []
    delayed = []

    # for path, data in enumerate(pyramid):
    max_layer: int = scaler.max_layer if scaler is not None else 0
    shapes = []
    for path in range(0, max_layer + 1):
        # LOGGER.debug(f"write_image path: {path}")
        options = _resolve_storage_options(storage_options, path)

        # don't downsample top level of pyramid
        if str(path) != "0" and scaler is not None:
            image = scaler.resize_image(image)

        # ensure that the chunk dimensions match the image dimensions
        # (which might have been changed for versions 0.1 or 0.2)
        # if chunks are explicitly set in the storage options
        chunks_opt = options.pop("chunks", chunks)
        # switch to this code in 0.5
        # chunks_opt = options.pop("chunks", None)
        if chunks_opt is not None:
            chunks_opt = _retuple(chunks_opt, image.shape)
            image = da.array(image).rechunk(chunks=chunks_opt)
            options["chunks"] = chunks_opt
        LOGGER.debug("chunks_opt: %s", chunks_opt)
        shapes.append(image.shape)

        LOGGER.debug(
            "write dask.array to_zarr shape: %s, dtype: %s", image.shape, image.dtype
        )
        delayed.append(
            da.to_zarr(
                array_key=path,
                arr=image,
                url=group.store,
                component=str(Path(group.path, str(path))),
                storage_options=options,
                compute=False,
                compressor=options.get("compressor"),
            )
        )
        datasets.append({"path": str(path)})

    da.compute(*delayed)

    if coordinate_transformations is None:
        # shapes = [data.shape for data in delayed]
        coordinate_transformations = fmt.generate_coordinate_transformations(shapes)

    # we validate again later, but this catches length mismatch before zip(datasets...)
    fmt.validate_coordinate_transformations(
        dims, len(datasets), coordinate_transformations
    )
    if coordinate_transformations is not None:
        for dataset, transform in zip(datasets, coordinate_transformations):
            dataset["coordinateTransformations"] = transform

    write_multiscales_metadata(group, datasets, fmt, axes, name, **metadata)


def write_label_metadata(
    group: zarr.Group,
    name: str,
    colors: List[JSONDict] = None,
    properties: List[JSONDict] = None,
    fmt: Format = CurrentFormat(),
    **metadata: Union[List[JSONDict], JSONDict, str],
) -> None:
    """
    Write image-label metadata to the group.

    The label data must have been written to a sub-group,
    with the same name as the second argument.

    :type group: :class:`zarr.hierarchy.Group`
    :param group: The group within the zarr store to write the metadata in.
    :type name: str
    :param name: The name of the label sub-group.
    :type colors: list of JSONDict, optional
    :param colors:
      Fixed colors for (a subset of) the label values.
      Each dict specifies the color for one label and must contain the fields
      "label-value" and "rgba".
    :type properties: list of JSONDict, optional
    :param properties:
      Additional properties for (a subset of) the label values.
      Each dict specifies additional properties for one label.
      It must contain the field "label-value"
      and may contain arbitrary additional properties.
    :type fmt: :class:`ome_zarr.format.Format`, optional
    :param fmt:
      The format of the ome_zarr data which should be used.
      Defaults to the most current.
    """
    label_group = group[name]
    image_label_metadata = {**metadata}
    if colors is not None:
        image_label_metadata["colors"] = colors
    if properties is not None:
        image_label_metadata["properties"] = properties
    image_label_metadata["version"] = fmt.version
    label_group.attrs["image-label"] = image_label_metadata

    label_list = group.attrs.get("labels", [])
    label_list.append(name)
    group.attrs["labels"] = label_list


def write_multiscale_labels(
    pyramid: List,
    group: zarr.Group,
    name: str,
    chunks: Union[Tuple[Any, ...], int] = None,
    fmt: Format = CurrentFormat(),
    axes: Union[str, List[str], List[Dict[str, str]]] = None,
    coordinate_transformations: List[List[Dict[str, Any]]] = None,
    storage_options: Union[JSONDict, List[JSONDict]] = None,
    label_metadata: JSONDict = None,
    **metadata: JSONDict,
) -> None:
    """
    Write pyramidal image labels to disk.

    Including the multiscales and image-label metadata.
    Creates the label data in the sub-group "labels/{name}"

    :type pyramid: list of :class:`numpy.ndarray`
    :param pyramid:
      the image label data to save. Largest level first
      All image arrays MUST be up to 5-dimensional with dimensions
      ordered (t, c, z, y, x)
    :type group: :class:`zarr.hierarchy.Group`
    :param group: The group within the zarr store to write the metadata in.
    :type name: str, optional
    :param name: The name of this labels data.
    :type chunks: int or tuple of ints, optional
    :param chunks:
        The size of the saved chunks to store the image.

        .. deprecated:: 0.4.0
            This argument is deprecated and will be removed in a future version.
            Use :attr:`storage_options` instead.
    :type fmt: :class:`ome_zarr.format.Format`, optional
    :param fmt:
      The format of the ome_zarr data which should be used.
      Defaults to the most current.
    :type axes: list of str or list of dicts, optional
    :param axes:
      The names of the axes. e.g. ["t", "c", "z", "y", "x"].
      Ignored for versions 0.1 and 0.2. Required for version 0.3 or greater.
    :type coordinate_transformations: list of dict
    :param coordinate_transformations:
      For each resolution, we have a List of transformation Dicts (not validated).
      Each list of dicts are added to each datasets in order.
    :type storage_options: dict or list of dict, optional
    :param storage_options:
        Options to be passed on to the storage backend.
        A list would need to match the number of datasets in a multiresolution pyramid.
        One can provide different chunk size for each level of a pyramid using this
        option.
    :type label_metadata: dict, optional
    :param label_metadata:
      Image label metadata. See :meth:`write_label_metadata` for details
    """
    sub_group = group.require_group(f"labels/{name}")
    write_multiscale(
        pyramid,
        sub_group,
        chunks=chunks,
        fmt=fmt,
        axes=axes,
        coordinate_transformations=coordinate_transformations,
        storage_options=storage_options,
        name=name,
        **metadata,
    )
    write_label_metadata(
        group["labels"],
        name,
        fmt=fmt,
        **({} if label_metadata is None else label_metadata),
    )


def write_labels(
    labels: Union[np.ndarray, da.Array],
    group: zarr.Group,
    name: str,
    scaler: Scaler = Scaler(),
    chunks: Union[Tuple[Any, ...], int] = None,
    fmt: Format = CurrentFormat(),
    axes: Union[str, List[str], List[Dict[str, str]]] = None,
    coordinate_transformations: List[List[Dict[str, Any]]] = None,
    storage_options: Union[JSONDict, List[JSONDict]] = None,
    label_metadata: JSONDict = None,
    **metadata: JSONDict,
) -> None:
    """
    Write image label data to disk.

    Including the multiscales and image-label metadata.
    Creates the label data in the sub-group "labels/{name}"

    :type labels: :class:`numpy.ndarray`
    :param labels:
      The label data to save. A downsampling of the data will be computed
      if the scaler argument is non-None.
      Label array MUST be up to 5-dimensional with dimensions
      ordered (t, c, z, y, x)
    :type group: :class:`zarr.hierarchy.Group`
    :param group: The group within the zarr store to write the metadata in.
    :type name: str, optional
    :param name: The name of this labels data.
    :type scaler: :class:`ome_zarr.scale.Scaler`
    :param scaler:
      Scaler implementation for downsampling the image argument. If None,
      no downsampling will be performed.
    :type chunks: int or tuple of ints, optional
    :param chunks:
        The size of the saved chunks to store the image.

        .. deprecated:: 0.4.0
            This argument is deprecated and will be removed in a future version.
            Use :attr:`storage_options` instead.
    :type fmt: :class:`ome_zarr.format.Format`, optional
    :param fmt:
      The format of the ome_zarr data which should be used.
      Defaults to the most current.
    :type axes: list of str or list of dicts, optional
    :param axes:
      The names of the axes. e.g. ["t", "c", "z", "y", "x"].
      Ignored for versions 0.1 and 0.2. Required for version 0.3 or greater.
    :type coordinate_transformations: list of dict
    :param coordinate_transformations:
      For each resolution, we have a List of transformation Dicts (not validated).
      Each list of dicts are added to each datasets in order.
    :type storage_options: dict or list of dict, optional
    :param storage_options:
        Options to be passed on to the storage backend.
        A list would need to match the number of datasets in a multiresolution pyramid.
        One can provide different chunk size for each level of a pyramid using this
        option.
    :type label_metadata: dict, optional
    :param label_metadata:
      Image label metadata. See :meth:`write_label_metadata` for details
    """
    sub_group = group.require_group(f"labels/{name}")
    if isinstance(labels, da.Array):
        _write_dask_image(
            labels,
            sub_group,
            scaler,
            chunks=chunks,
            fmt=fmt,
            axes=axes,
            coordinate_transformations=coordinate_transformations,
            storage_options=storage_options,
            name=name,
            **metadata,
        )
    else:
        mip, axes = _create_mip(labels, fmt, scaler, axes)
        write_multiscale(
            mip,
            sub_group,
            chunks=chunks,
            fmt=fmt,
            axes=axes,
            coordinate_transformations=coordinate_transformations,
            storage_options=storage_options,
            name=name,
            **metadata,
        )
    write_label_metadata(
        group=group["labels"],
        name=name,
        fmt=fmt,
        **({} if label_metadata is None else label_metadata),
    )


def _create_mip(
    image: np.ndarray,
    fmt: Format,
    scaler: Scaler,
    axes: Optional[Union[str, List[str], List[Dict[str, str]]]],
) -> Tuple[List[np.ndarray], Optional[Union[str, List[str], List[Dict[str, str]]]]]:
    if image.ndim > 5:
        raise ValueError("Only images of 5D or less are supported")

    if fmt.version in ("0.1", "0.2"):
        # v0.1 and v0.2 are strictly 5D
        shape_5d: Tuple[Any, ...] = (*(1,) * (5 - image.ndim), *image.shape)
        image = image.reshape(shape_5d)
        # and we don't need axes
        axes = None

    # check axes before trying to scale
    _get_valid_axes(image.ndim, axes, fmt)

    if scaler is not None:
        if image.shape[-1] == 1 or image.shape[-2] == 1:
            raise ValueError(
                "Can't downsample if size of x or y dimension is 1. "
                "Shape: %s" % (image.shape,)
            )
        mip = scaler.nearest(image)
    else:
        LOGGER.debug("disabling pyramid")
        mip = [image]
    return mip, axes


def _retuple(
    chunks: Union[Tuple[Any, ...], int], shape: Tuple[Any, ...]
) -> Tuple[Any, ...]:
    """
    Expand chunks to match shape.

    E.g. if chunks is (64, 64) and shape is (3, 4, 5, 1028, 1028)
    return (3, 4, 5, 64, 64)
    """

    _chunks: Tuple[Any, ...]
    if isinstance(chunks, int):
        _chunks = (chunks,)
    else:
        _chunks = chunks

    dims_to_add = len(shape) - len(_chunks)

    return (*shape[:dims_to_add], *_chunks)<|MERGE_RESOLUTION|>--- conflicted
+++ resolved
@@ -230,18 +230,8 @@
 
     datasets: List[dict] = []
     for path, data in enumerate(pyramid):
-<<<<<<< HEAD
-        options = {}
-        if storage_options:
-            options = (
-                storage_options.copy()
-                if not isinstance(storage_options, list)
-                else storage_options[path]
-            )
-=======
         options = _resolve_storage_options(storage_options, path)
 
->>>>>>> d3656b76
         # ensure that the chunk dimensions match the image dimensions
         # (which might have been changed for versions 0.1 or 0.2)
         # if chunks are explicitly set in the storage options
@@ -496,7 +486,7 @@
     options = {}
     if storage_options:
         options = (
-            storage_options
+            storage_options.copy()
             if not isinstance(storage_options, list)
             else storage_options[path]
         )
