"""Image writer utility

"""
import logging
from typing import Any, Dict, List, Tuple, Union

import numpy as np
import zarr

from .axes import Axes
from .format import CurrentFormat, Format
from .scale import Scaler
from .types import JSONDict

LOGGER = logging.getLogger("ome_zarr.writer")


def _get_valid_axes(
    ndim: int = None,
    axes: Union[str, List[str], List[Dict[str, str]]] = None,
    fmt: Format = CurrentFormat(),
) -> Union[None, List[str], List[Dict[str, str]]]:
    """Returns list of axes valid for fmt.version or raise exception if invalid"""

    if fmt.version in ("0.1", "0.2"):
        if axes is not None:
            LOGGER.info("axes ignored for version 0.1 or 0.2")
        return None

    # We can guess axes for 2D and 5D data
    if axes is None:
        if ndim == 2:
            axes = ["y", "x"]
            LOGGER.info("Auto using axes %s for 2D data" % axes)
        elif ndim == 5:
            axes = ["t", "c", "z", "y", "x"]
            LOGGER.info("Auto using axes %s for 5D data" % axes)
        else:
            raise ValueError(
                "axes must be provided. Can't be guessed for 3D or 4D data"
            )

    # axes may be string e.g. "tczyx"
    if isinstance(axes, str):
        axes = list(axes)

    if ndim is not None and len(axes) != ndim:
        raise ValueError(
            f"axes length ({len(axes)}) must match number of dimensions ({ndim})"
        )

    # valiates on init
    axes_obj = Axes(axes, fmt)

    return axes_obj.to_list(fmt)


def _validate_well_images(
    images: List[Union[str, dict]], fmt: Format = CurrentFormat()
) -> List[dict]:

    VALID_KEYS = [
        "acquisition",
        "path",
    ]
    validated_images = []
    for image in images:
        if isinstance(image, str):
            validated_images.append({"path": str(image)})
        elif isinstance(image, dict):
            if any(e not in VALID_KEYS for e in image.keys()):
                LOGGER.debug("f{image} contains unspecified keys")
            if "path" not in image:
                raise ValueError(f"{image} must contain a path key")
            if not isinstance(image["path"], str):
                raise ValueError(f"{image} path must be of string type")
            if "acquisition" in image and not isinstance(image["acquisition"], int):
                raise ValueError(f"{image} acquisition must be of int type")
            validated_images.append(image)
        else:
            raise ValueError(f"Unrecognized type for {image}")
    return validated_images


def _validate_plate_acquisitions(
    acquisitions: List[Dict], fmt: Format = CurrentFormat()
) -> List[Dict]:

    VALID_KEYS = [
        "id",
        "name",
        "maximumfieldcount",
        "description",
        "starttime",
        "endtime",
    ]

    for acquisition in acquisitions:
        if not isinstance(acquisition, dict):
            raise ValueError(f"{acquisition} must be a dictionary")
        if any(e not in VALID_KEYS for e in acquisition.keys()):
            LOGGER.debug("f{acquisition} contains unspecified keys")
        if "id" not in acquisition:
            raise ValueError(f"{acquisition} must contain an id key")
        if not isinstance(acquisition["id"], int):
            raise ValueError(f"{acquisition} id must be of int type")
    return acquisitions


def _validate_plate_rows_columns(
    rows_or_columns: List[str],
    fmt: Format = CurrentFormat(),
) -> List[dict]:

    if len(set(rows_or_columns)) != len(rows_or_columns):
        raise ValueError(f"{rows_or_columns} must contain unique elements")
    validated_list = []
    for element in rows_or_columns:
        if not element.isalnum():
            raise ValueError(f"{element} must contain alphanumeric characters")
        validated_list.append({"name": str(element)})
    return validated_list


def _validate_datasets(
    datasets: List[dict], dims: int, fmt: Format = CurrentFormat()
) -> List[Dict]:

    if datasets is None or len(datasets) == 0:
        raise ValueError("Empty datasets list")
    transformations = []
    for dataset in datasets:
        if isinstance(dataset, dict):
            if not dataset.get("path"):
                raise ValueError("no 'path' in dataset")
            transformation = dataset.get("coordinateTransformations")
            # transformation may be None for < 0.4 - validated below
            if transformation is not None:
                transformations.append(transformation)
        else:
            raise ValueError(f"Unrecognized type for {dataset}")

    fmt.validate_coordinate_transformations(dims, len(datasets), transformations)
    return datasets


def _validate_plate_wells(
    wells: List[Union[str, dict]],
    rows: List[str],
    columns: List[str],
    fmt: Format = CurrentFormat(),
) -> List[dict]:

    validated_wells = []
    if wells is None or len(wells) == 0:
        raise ValueError("Empty wells list")
    for well in wells:
        if isinstance(well, str):
            well_dict = fmt.generate_well_dict(well, rows, columns)
            fmt.validate_well_dict(well_dict, rows, columns)
            validated_wells.append(well_dict)
        elif isinstance(well, dict):
            fmt.validate_well_dict(well, rows, columns)
            validated_wells.append(well)
        else:
            raise ValueError(f"Unrecognized type for {well}")
    return validated_wells


def write_multiscale(
    pyramid: List,
    group: zarr.Group,
    chunks: Union[Tuple[Any, ...], int] = None,
    fmt: Format = CurrentFormat(),
    axes: Union[str, List[str], List[Dict[str, str]]] = None,
    coordinate_transformations: List[List[Dict[str, Any]]] = None,
    storage_options: Union[JSONDict, List[JSONDict]] = None,
    **metadata: JSONDict,
) -> None:
    """
    Write a pyramid with multiscale metadata to disk.

    pyramid: List of np.ndarray
      the image data to save. Largest level first
      All image arrays MUST be up to 5-dimensional with dimensions
      ordered (t, c, z, y, x)
    group: zarr.Group
      the group within the zarr store to store the data in
    chunks: int or tuple of ints,
      size of the saved chunks to store the image
    fmt: Format
      The format of the ome_zarr data which should be used.
      Defaults to the most current.
    axes: str or list of str or list of dict
      List of axes dicts, or names. Not needed for v0.1 or v0.2
      or if 2D. Otherwise this must be provided
    coordinate_transformations: 2Dlist of dict
      For each path, we have a List of transformation Dicts.
      Each list of dicts are added to each datasets in order
      and must include a 'scale' transform.
    storage_options: dict or list of dict
      Options to be passed on to the storage backend. A list would need to match
      the number of datasets in a multiresolution pyramid. One can provide
      different chunk size for each level of a pyramind using this option.
    """

    dims = len(pyramid[0].shape)
    axes = _get_valid_axes(dims, axes, fmt)

    datasets: List[dict] = []
    for path, data in enumerate(pyramid):
        options = {}
        if storage_options:
            options = (
                storage_options
                if not isinstance(storage_options, list)
                else storage_options[path]
            )
        if "chunks" not in options:
            options["chunks"] = chunks
        group.create_dataset(str(path), data=data, **options)
        datasets.append({"path": str(path)})

    if coordinate_transformations is None:
        shapes = [data.shape for data in pyramid]
        coordinate_transformations = fmt.generate_coordinate_transformations(shapes)

    # we validate again later, but this catches length mismatch before zip(datasets...)
    fmt.validate_coordinate_transformations(
        dims, len(pyramid), coordinate_transformations
    )
    if coordinate_transformations is not None:
        for dataset, transform in zip(datasets, coordinate_transformations):
            dataset["coordinateTransformations"] = transform

    write_multiscales_metadata(group, datasets, fmt, axes, **metadata)


def write_multiscales_metadata(
    group: zarr.Group,
    datasets: List[dict],
    fmt: Format = CurrentFormat(),
    axes: Union[str, List[str], List[Dict[str, str]]] = None,
    **metadata: JSONDict,
) -> None:
    """
    Write the multiscales metadata in the group.

    group: zarr.Group
      the group within the zarr store to write the metadata in.
    datasets: list of dicts
      The list of datasets (dicts) for this multiscale image.
      Each dict must include 'path' and a 'coordinateTransformations'
      list for version 0.4 or later that must include a 'scale' transform.
    fmt: Format
      The format of the ome_zarr data which should be used.
      Defaults to the most current.
    axes: list of str or list of dicts
      the names of the axes. e.g. ["t", "c", "z", "y", "x"].
      Ignored for versions 0.1 and 0.2. Required for version 0.3 or greater.
    """

    ndim = -1
    if axes is not None:
        if fmt.version in ("0.1", "0.2"):
            LOGGER.info("axes ignored for version 0.1 or 0.2")
            axes = None
        else:
            axes = _get_valid_axes(axes=axes, fmt=fmt)
            if axes is not None:
                ndim = len(axes)

    # note: we construct the multiscale metadata via 'dict(...)' rather than `{...}` in order
    # to avoid duplication of protected keys like 'version' in **metadata
    # (for {} this would silently over-write it, with dict() it explicitly fails)
    multiscales = [
<<<<<<< HEAD
        dict(version=fmt.version, datasets=_validate_datasets(datasets, ndim, fmt), **metadata)
=======
        {
            "version": fmt.version,
            "datasets": _validate_datasets(datasets, ndim, fmt),
            **metadata,
        }
>>>>>>> 43ec3ef1
    ]
    if axes is not None:
        multiscales[0]["axes"] = axes

    group.attrs["multiscales"] = multiscales


def write_plate_metadata(
    group: zarr.Group,
    rows: List[str],
    columns: List[str],
    wells: List[Union[str, dict]],
    fmt: Format = CurrentFormat(),
    acquisitions: List[dict] = None,
    field_count: int = None,
    name: str = None,
) -> None:
    """
    Write the plate metadata in the group.

    group: zarr.Group
      the group within the zarr store to write the metadata in.
    rows: list of str
      The list of names for the plate rows
    columns: list of str
      The list of names for the plate columns
    wells: list of str or dict
      The list of paths for the well groups
    fmt: Format
      The format of the ome_zarr data which should be used.
      Defaults to the most current.
    name: str
      The plate name
    field_count: int
      The maximum number of fields per view across wells
    acquisitions: list of dict
      A list of the various plate acquisitions
    """

    plate: Dict[str, Union[str, int, List[Dict]]] = {
        "columns": _validate_plate_rows_columns(columns),
        "rows": _validate_plate_rows_columns(rows),
        "wells": _validate_plate_wells(wells, rows, columns, fmt=fmt),
        "version": fmt.version,
    }
    if name is not None:
        plate["name"] = name
    if field_count is not None:
        plate["field_count"] = field_count
    if acquisitions is not None:
        plate["acquisitions"] = _validate_plate_acquisitions(acquisitions)
    group.attrs["plate"] = plate


def write_well_metadata(
    group: zarr.Group,
    images: List[Union[str, dict]],
    fmt: Format = CurrentFormat(),
) -> None:
    """
    Write the well metadata in the group.

    group: zarr.Group
      the group within the zarr store to write the metadata in.
    image_paths: list of str or dict
      The list of paths for the well images
    image_acquisitions: list of int
      The list of acquisitions for the well images
    fmt: Format
      The format of the ome_zarr data which should be used.
      Defaults to the most current.
    """

    well = {
        "images": _validate_well_images(images),
        "version": fmt.version,
    }
    group.attrs["well"] = well


def write_image(
    image: np.ndarray,
    group: zarr.Group,
    chunks: Union[Tuple[Any, ...], int] = None,
    byte_order: Union[str, List[str]] = "tczyx",
    scaler: Scaler = Scaler(),
    fmt: Format = CurrentFormat(),
    axes: Union[str, List[str], List[Dict[str, str]]] = None,
    coordinate_transformations: List[List[Dict[str, Any]]] = None,
    storage_options: Union[JSONDict, List[JSONDict]] = None,
    **metadata: JSONDict,
) -> None:
    """Writes an image to the zarr store according to ome-zarr specification

    image: np.ndarray
      the image data to save. A downsampling of the data will be computed
      if the scaler argument is non-None.
      Image array MUST be up to 5-dimensional with dimensions
      ordered (t, c, z, y, x)
    group: zarr.Group
      the group within the zarr store to store the data in
    chunks: int or tuple of ints,
      size of the saved chunks to store the image
    byte_order: str or list of str, default "tczyx"
      combination of the letters defining the order
      in which the dimensions are saved
    scaler: Scaler
      Scaler implementation for downsampling the image argument. If None,
      no downsampling will be performed.
    fmt: Format
      The format of the ome_zarr data which should be used.
      Defaults to the most current.
    axes: str or list of str or list of dict
      List of axes dicts, or names. Not needed for v0.1 or v0.2
      or if 2D. Otherwise this must be provided
    coordinate_transformations: 2Dlist of dict
      For each resolution, we have a List of transformation Dicts (not validated).
      Each list of dicts are added to each datasets in order.
    storage_options: dict or list of dict
      Options to be passed on to the storage backend. A list would need to match
      the number of datasets in a multiresolution pyramid. One can provide
      different chunk size for each level of a pyramind using this option.
    """

    if image.ndim > 5:
        raise ValueError("Only images of 5D or less are supported")

    if fmt.version in ("0.1", "0.2"):
        # v0.1 and v0.2 are strictly 5D
        shape_5d: Tuple[Any, ...] = (*(1,) * (5 - image.ndim), *image.shape)
        image = image.reshape(shape_5d)
        # and we don't need axes
        axes = None

    # check axes before trying to scale
    _get_valid_axes(image.ndim, axes, fmt)

    if chunks is not None:
        chunks = _retuple(chunks, image.shape)

    if scaler is not None:
        if image.shape[-1] == 1 or image.shape[-2] == 1:
            raise ValueError(
                "Can't downsample if size of x or y dimension is 1. "
                "Shape: %s" % (image.shape,)
            )
        image = scaler.nearest(image)
    else:
        LOGGER.debug("disabling pyramid")
        image = [image]

    write_multiscale(
        image,
        group,
        chunks=chunks,
        fmt=fmt,
        axes=axes,
        coordinate_transformations=coordinate_transformations,
        storage_options=storage_options,
        **metadata,
    )


# how do we actually validate this?
# do we have a schema for the image-label metadata already?
def write_label_metadata(
    group: zarr.Group,
    name: str,
    colors: List[JSONDict] = None,
    properties: List[JSONDict] = None,
    **metadata: JSONDict
):
    """
    Write image-label metadata to the group.

    The label data must have been written to a sub-group with the same name as the second argument.

    group: zarr.Group
      the top-level label group within the zarr store
    name: str
      the name of the label sub-group
    colors: list of JSONDict
      Fixed colors for (a subset of) the label values.
      Each dict specifies the color for one label and must contain the fields
      "label-value" and "rgba".
    properties: list of JSONDict
      Additional properties for (a subset of) the label values.
      Each dict specifies additional properties for one label.
      It must contain the field "label-value" and may contain arbitrary additional properties.
    """
    label_group = group[name]
    image_label_metadata = {**metadata}
    if colors is not None:
        image_label_metadata["colors"] = colors
    if properties is not None:
        image_label_metadata["properties"] = properties
    label_group.attrs["image-label"] = image_label_metadata

    label_list = group.attrs.get("labels", [])
    label_list.append(name)
    group.attrs["labels"] = label_list


def write_multiscale_labels(
    pyramid: List,
    group: zarr.Group,
    name: str,
    chunks: Union[Tuple[Any, ...], int] = None,
    fmt: Format = CurrentFormat(),
    axes: Union[str, List[str], List[Dict[str, str]]] = None,
    coordinate_transformations: List[List[Dict[str, Any]]] = None,
    storage_options: Union[JSONDict, List[JSONDict]] = None,
    label_metadata: JSONDict = None,
    **metadata: JSONDict,
) -> None:
    """
    Write image labels in pyramidal format with multiscale and image-label metadata to disk.

    Creates the label data in the sub-group "labels/{name}"

    pyramid: List of np.ndarray
      the image label data to save. Largest level first
      All image arrays MUST be up to 5-dimensional with dimensions
      ordered (t, c, z, y, x)
    group: zarr.Group
      the group within the zarr store to store the data in
    name: str
      the name of this labale data
    chunks: int or tuple of ints,
      size of the saved chunks to store the image
    fmt: Format
      The format of the ome_zarr data which should be used.
      Defaults to the most current.
    axes: str or list of str or list of dict
      List of axes dicts, or names. Not needed for v0.1 or v0.2
      or if 2D. Otherwise this must be provided
    coordinate_transformations: 2Dlist of dict
      For each path, we have a List of transformation Dicts.
      Each list of dicts are added to each datasets in order
      and must include a 'scale' transform.
    storage_options: dict or list of dict
      Options to be passed on to the storage backend. A list would need to match
      the number of datasets in a multiresolution pyramid. One can provide
      different chunk size for each level of a pyramind using this option.
    label_metadata: JSONDict
      image label metadata. See 'write_label_metadata' for details
    """
    sub_group = group.require_group(f"labels/{name}")
    write_multiscale(
        pyramid,
        sub_group,
        chunks,
        fmt,
        axes,
        coordinate_transformations,
        storage_options,
        name=name,
        **metadata,
    )
    write_label_metadata(group["labels"], name, **({} if label_metadata is None else label_metadata))


def _retuple(
    chunks: Union[Tuple[Any, ...], int], shape: Tuple[Any, ...]
) -> Tuple[Any, ...]:

    _chunks: Tuple[Any, ...]
    if isinstance(chunks, int):
        _chunks = (chunks,)
    else:
        _chunks = chunks

    dims_to_add = len(shape) - len(_chunks)

    return (*shape[:dims_to_add], *_chunks)<|MERGE_RESOLUTION|>--- conflicted
+++ resolved
@@ -274,15 +274,7 @@
     # to avoid duplication of protected keys like 'version' in **metadata
     # (for {} this would silently over-write it, with dict() it explicitly fails)
     multiscales = [
-<<<<<<< HEAD
         dict(version=fmt.version, datasets=_validate_datasets(datasets, ndim, fmt), **metadata)
-=======
-        {
-            "version": fmt.version,
-            "datasets": _validate_datasets(datasets, ndim, fmt),
-            **metadata,
-        }
->>>>>>> 43ec3ef1
     ]
     if axes is not None:
         multiscales[0]["axes"] = axes
