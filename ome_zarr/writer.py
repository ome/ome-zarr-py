--- conflicted
+++ resolved
@@ -173,18 +173,11 @@
     group: zarr.Group,
     chunks: Optional[Union[Tuple[Any, ...], int]] = None,
     fmt: Format = CurrentFormat(),
-<<<<<<< HEAD
-    axes: Union[str, List[str], List[Dict[str, str]]] = None,
-    coordinate_transformations: List[List[Dict[str, Any]]] = None,
-    storage_options: Union[JSONDict, List[JSONDict]] = None,
-    name: str = None,
-    compute: Optional[bool] = True,
-=======
     axes: Optional[Union[str, List[str], List[Dict[str, str]]]] = None,
     coordinate_transformations: Optional[List[List[Dict[str, Any]]]] = None,
     storage_options: Optional[Union[JSONDict, List[JSONDict]]] = None,
     name: Optional[str] = None,
->>>>>>> 97531676
+    compute: Optional[bool] = True,
     **metadata: Union[str, JSONDict, List[JSONDict]],
 ) -> List:
     """
@@ -425,16 +418,10 @@
     scaler: Scaler = Scaler(),
     chunks: Optional[Union[Tuple[Any, ...], int]] = None,
     fmt: Format = CurrentFormat(),
-<<<<<<< HEAD
-    axes: Union[str, List[str], List[Dict[str, str]]] = None,
-    coordinate_transformations: List[List[Dict[str, Any]]] = None,
-    storage_options: Union[JSONDict, List[JSONDict]] = None,
-    compute: Optional[bool] = True,
-=======
     axes: Optional[Union[str, List[str], List[Dict[str, str]]]] = None,
     coordinate_transformations: Optional[List[List[Dict[str, Any]]]] = None,
     storage_options: Optional[Union[JSONDict, List[JSONDict]]] = None,
->>>>>>> 97531676
+    compute: Optional[bool] = True,
     **metadata: Union[str, JSONDict, List[JSONDict]],
 ) -> List:
     """Writes an image to the zarr store according to ome-zarr specification
@@ -537,23 +524,14 @@
     scaler: Scaler = Scaler(),
     chunks: Optional[Union[Tuple[Any, ...], int]] = None,
     fmt: Format = CurrentFormat(),
-<<<<<<< HEAD
-    axes: Union[str, List[str], List[Dict[str, str]]] = None,
-    coordinate_transformations: List[List[Dict[str, Any]]] = None,
-    storage_options: Union[JSONDict, List[JSONDict]] = None,
-    name: str = None,
-    compute: Optional[bool] = True,
-    **metadata: Union[str, JSONDict, List[JSONDict]],
-) -> List:
-
-=======
     axes: Optional[Union[str, List[str], List[Dict[str, str]]]] = None,
     coordinate_transformations: Optional[List[List[Dict[str, Any]]]] = None,
     storage_options: Optional[Union[JSONDict, List[JSONDict]]] = None,
     name: Optional[str] = None,
+    compute: Optional[bool] = True,
     **metadata: Union[str, JSONDict, List[JSONDict]],
-) -> None:
->>>>>>> 97531676
+) -> List:
+
     if fmt.version in ("0.1", "0.2"):
         # v0.1 and v0.2 are strictly 5D
         shape_5d: Tuple[Any, ...] = (*(1,) * (5 - image.ndim), *image.shape)
@@ -688,18 +666,11 @@
     name: str,
     chunks: Optional[Union[Tuple[Any, ...], int]] = None,
     fmt: Format = CurrentFormat(),
-<<<<<<< HEAD
-    axes: Union[str, List[str], List[Dict[str, str]]] = None,
-    coordinate_transformations: List[List[Dict[str, Any]]] = None,
-    storage_options: Union[JSONDict, List[JSONDict]] = None,
-    label_metadata: JSONDict = None,
-    compute: Optional[bool] = True,
-=======
     axes: Optional[Union[str, List[str], List[Dict[str, str]]]] = None,
     coordinate_transformations: Optional[List[List[Dict[str, Any]]]] = None,
     storage_options: Optional[Union[JSONDict, List[JSONDict]]] = None,
     label_metadata: Optional[JSONDict] = None,
->>>>>>> 97531676
+    compute: Optional[bool] = True,
     **metadata: JSONDict,
 ) -> List:
     """
@@ -783,18 +754,11 @@
     scaler: Scaler = Scaler(),
     chunks: Optional[Union[Tuple[Any, ...], int]] = None,
     fmt: Format = CurrentFormat(),
-<<<<<<< HEAD
-    axes: Union[str, List[str], List[Dict[str, str]]] = None,
-    coordinate_transformations: List[List[Dict[str, Any]]] = None,
-    storage_options: Union[JSONDict, List[JSONDict]] = None,
-    label_metadata: JSONDict = None,
-    compute: Optional[bool] = True,
-=======
     axes: Optional[Union[str, List[str], List[Dict[str, str]]]] = None,
     coordinate_transformations: Optional[List[List[Dict[str, Any]]]] = None,
     storage_options: Optional[Union[JSONDict, List[JSONDict]]] = None,
     label_metadata: Optional[JSONDict] = None,
->>>>>>> 97531676
+    compute: Optional[bool] = True,
     **metadata: JSONDict,
 ) -> List:
     """
