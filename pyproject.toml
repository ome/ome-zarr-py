[build-system]
requires = [
    "setuptools>=64",
    "setuptools-scm>=8.0",
]
build-backend = "setuptools.build_meta"

[tools.setuptools.dynamic]
version = {attr = "ome_zarr.__version__"}

[project]
name = "ome-zarr"
readme = "README.rst"
dynamic = ["version"]
description="Implementation of images in Zarr files."

requires-python = ">3.10"

dependencies = [
    "numpy",
    "dask",
    "distributed",
<<<<<<< HEAD
    "zarr==v3.0.0-beta.3",
    "fsspec[s3]>=0.8,!=2021.07.0",
=======
    "zarr>=2.8.1,<3",
    "fsspec[s3]>=0.8,!=2021.07.0,!=2023.9.0",
>>>>>>> 1e3e3e22
    # See https://github.com/fsspec/filesystem_spec/issues/819
    "aiohttp<4",
    "requests",
    "scikit-image",
    "toolz",
]
classifiers = [
    "Development Status :: 4 - Beta",
    "Intended Audience :: Developers",
    "Intended Audience :: Science/Research",
    "Topic :: Software Development :: Libraries :: Python Modules",
    "Programming Language :: Python",
    "Programming Language :: Python :: 3",
    "Operating System :: OS Independent",
    "License :: OSI Approved :: BSD License",
]

authors = [
    {name = "The Open Microscopy Team"},
]

[project.entry-points."console_scripts"]
ome_zarr = "ome_zarr.cli:main"

[project.optional-dependencies]
tests = [
    "pytest",
]

[project.urls]
Documentation = "https://ome-zarr.readthedocs.io"
Repository = "https://github.com/ome/ome-zarr-py"
Changelog = "https://github.com/ome/ome-zarr-py/blob/master/CHANGELOG.md"

[tool.setuptools]
packages = ["ome_zarr"]
py-modules = ["ome_zarr"]

[tool.setuptools_scm]
version_file = "ome_zarr/_version.py"<|MERGE_RESOLUTION|>--- conflicted
+++ resolved
@@ -20,13 +20,8 @@
     "numpy",
     "dask",
     "distributed",
-<<<<<<< HEAD
-    "zarr==v3.0.0-beta.3",
-    "fsspec[s3]>=0.8,!=2021.07.0",
-=======
-    "zarr>=2.8.1,<3",
+    "zarr>=v3.0.0",
     "fsspec[s3]>=0.8,!=2021.07.0,!=2023.9.0",
->>>>>>> 1e3e3e22
     # See https://github.com/fsspec/filesystem_spec/issues/819
     "aiohttp<4",
     "requests",
