#!/usr/bin/env python

import codecs
import os

from setuptools import setup


def read(fname):
    file_path = os.path.join(os.path.dirname(__file__), fname)
    return codecs.open(file_path, encoding="utf-8").read()


<<<<<<< HEAD
def get_requirements(filename="requirements.txt"):
    with open(filename) as f:
        rv = f.read().splitlines()
    return rv


install_requires = get_requirements()
=======
install_requires: List[List[str]] = []
install_requires += (["dataclasses;python_version<'3.7'"],)
install_requires += (["tifffile<2020.09.22;python_version<'3.7'"],)
install_requires += (["numpy"],)
install_requires += (["dask"],)
install_requires += (["zarr>=2.8.1"],)
install_requires += (["fsspec[s3]!=2021.07.0"],)
# See https://github.com/fsspec/filesystem_spec/issues/819
install_requires += (["aiohttp<4"],)
install_requires += (["requests"],)
install_requires += (["scikit-image"],)
install_requires += (["toolz"],)
>>>>>>> b2b2766e


setup(
    name="ome-zarr",
    version="0.3.1.dev0",
    author="The Open Microscopy Team",
    url="https://github.com/ome/ome-zarr-py",
    description="Implementation of images in Zarr files.",
    long_description=read("README.rst"),
    packages=["ome_zarr"],
    py_modules=["ome_zarr"],
    python_requires=">=3.6",
    install_requires=install_requires,
    classifiers=[
        "Development Status :: 4 - Beta",
        "Intended Audience :: Developers",
        "Intended Audience :: Science/Research",
        "Topic :: Software Development :: Libraries :: Python Modules",
        "Programming Language :: Python",
        "Programming Language :: Python :: 3",
        "Operating System :: OS Independent",
        "License :: OSI Approved :: BSD License",
    ],
    entry_points={
        "console_scripts": ["ome_zarr = ome_zarr.cli:main"],
    },
    tests_require=["pytest"],
)<|MERGE_RESOLUTION|>--- conflicted
+++ resolved
@@ -11,7 +11,6 @@
     return codecs.open(file_path, encoding="utf-8").read()
 
 
-<<<<<<< HEAD
 def get_requirements(filename="requirements.txt"):
     with open(filename) as f:
         rv = f.read().splitlines()
@@ -19,20 +18,6 @@
 
 
 install_requires = get_requirements()
-=======
-install_requires: List[List[str]] = []
-install_requires += (["dataclasses;python_version<'3.7'"],)
-install_requires += (["tifffile<2020.09.22;python_version<'3.7'"],)
-install_requires += (["numpy"],)
-install_requires += (["dask"],)
-install_requires += (["zarr>=2.8.1"],)
-install_requires += (["fsspec[s3]!=2021.07.0"],)
-# See https://github.com/fsspec/filesystem_spec/issues/819
-install_requires += (["aiohttp<4"],)
-install_requires += (["requests"],)
-install_requires += (["scikit-image"],)
-install_requires += (["toolz"],)
->>>>>>> b2b2766e
 
 
 setup(
