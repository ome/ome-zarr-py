--- conflicted
+++ resolved
@@ -69,14 +69,6 @@
     rev: v1.3.0
     hooks:
       - id: mypy
-<<<<<<< HEAD
-=======
-
-  - repo: https://github.com/pre-commit/mirrors-mypy
-    rev: v1.3.0
-    hooks:
-      - id: mypy
->>>>>>> c92c5783
         args: [
           --disallow-untyped-defs,
           --ignore-missing-imports,
