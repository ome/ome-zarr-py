---
repos:

  - repo: https://github.com/asottile/seed-isort-config
    rev: v2.2.0
    hooks:
      - id: seed-isort-config

<<<<<<< HEAD
  - repo: https://github.com/ambv/black
    rev: 19.10b0
=======
  - repo: https://github.com/PyCQA/isort
    rev: 5.8.0
    hooks:
      - id: isort

  - repo: https://github.com/psf/black
    rev: 21.4b0
>>>>>>> 493a4bb0
    hooks:
      - id: black
        args: [--target-version=py36]

  # - repo: https://github.com/timothycrosley/isort
  #   rev: 5.3.2
  #   hooks:
  #     - id: isort

  - repo: https://github.com/asottile/pyupgrade
    rev: v2.13.0
    hooks:
      - id: pyupgrade
        args:
          - --py36-plus

  - repo: https://github.com/pre-commit/pre-commit-hooks
    rev: v3.4.0
    hooks:
      - id: trailing-whitespace
        exclude: .bumpversion.cfg
      - id: end-of-file-fixer
      - id: check-json
        files: \.(json)$
      - id: check-yaml
      - id: fix-encoding-pragma
        args:
          - --remove
      - id: check-case-conflict
      - id: check-merge-conflict
      - id: check-symlinks
      - id: pretty-format-json
        args:
          - --autofix

<<<<<<< HEAD
  - repo: https://gitlab.com/pycqa/flake8
    rev: 3.8.4
=======
  - repo: https://github.com/PyCQA/flake8
    rev: 3.9.1
>>>>>>> 493a4bb0
    hooks:
      - id: flake8
        additional_dependencies: [
          # flake8-blind-except, FIXME
          flake8-builtins,
          flake8-rst-docstrings,
          flake8-logging-format,
        ]
        args: [
          # default black line length is 88
          "--max-line-length=88",
          # Conflicts with black: E203 whitespace before ':'
          "--ignore=E203",
          "--rst-roles=class,func,ref,module,const",
        ]

  - repo: https://github.com/pre-commit/mirrors-mypy
    rev: v0.812
    hooks:
      - id: mypy

  - repo: https://github.com/pre-commit/mirrors-mypy
    rev: v0.812
    hooks:
      - id: mypy
        args: [
          --disallow-untyped-defs,
          --ignore-missing-imports,
        ]
        exclude: tests/|setup.py

  - repo: https://github.com/adrienverge/yamllint.git
    rev: v1.26.1
    hooks:
      - id: yamllint
        # args: [--config-data=relaxed]
        #<|MERGE_RESOLUTION|>--- conflicted
+++ resolved
@@ -6,10 +6,6 @@
     hooks:
       - id: seed-isort-config
 
-<<<<<<< HEAD
-  - repo: https://github.com/ambv/black
-    rev: 19.10b0
-=======
   - repo: https://github.com/PyCQA/isort
     rev: 5.8.0
     hooks:
@@ -17,7 +13,6 @@
 
   - repo: https://github.com/psf/black
     rev: 21.4b0
->>>>>>> 493a4bb0
     hooks:
       - id: black
         args: [--target-version=py36]
@@ -53,13 +48,8 @@
         args:
           - --autofix
 
-<<<<<<< HEAD
-  - repo: https://gitlab.com/pycqa/flake8
-    rev: 3.8.4
-=======
   - repo: https://github.com/PyCQA/flake8
     rev: 3.9.1
->>>>>>> 493a4bb0
     hooks:
       - id: flake8
         additional_dependencies: [
