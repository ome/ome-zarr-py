--- conflicted
+++ resolved
@@ -1,7 +1,4 @@
-<<<<<<< HEAD
 import dask.array as da
-=======
->>>>>>> ea18dd43
 import numpy as np
 import pytest
 import zarr
@@ -99,29 +96,26 @@
         nodes = list(reader())
         # currently reading plate labels disabled. Only 1 node
         assert len(nodes) == 1
-<<<<<<< HEAD
-        assert len(nodes[0].specs) == 1
-        assert isinstance(nodes[0].specs[0], Plate)
+
+        plate_node = nodes[0]
+        assert len(plate_node.specs) == 1
+        assert isinstance(plate_node.specs[0], Plate)
         # data should be a Dask array
-        pyramid = nodes[0].data
+        pyramid = plate_node.data
         assert isinstance(pyramid[0], da.Array)
         # if we compute(), expect to get numpy array
         result = pyramid[0].compute()
         assert isinstance(result, np.ndarray)
-=======
-        plate_node = nodes[0]
-        assert len(plate_node.specs) == 1
-        assert isinstance(plate_node.specs[0], Plate)
+
         # Get the plate node's array. It should be fused from the first field of all
         # well arrays (which in this test are non-zero), with zero values for wells
         # that failed to load (not expected) or the surplus area not filled by a well.
         expected_num_pixels = (
             len(well_paths) * len(field_paths[:1]) * np.prod((1, 1, 1, 256, 256))
         )
-        pyramid_0 = plate_node.data[0]
+        pyramid_0 = pyramid[0]
         assert np.asarray(pyramid_0).sum() == expected_num_pixels
->>>>>>> ea18dd43
-        # assert len(nodes[1].specs) == 1
+
         # assert isinstance(nodes[1].specs[0], PlateLabels)
 
         reader = Reader(parse_url(f"{self.path}/{well_paths[0]}"))
