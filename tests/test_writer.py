--- conflicted
+++ resolved
@@ -9,14 +9,10 @@
 import zarr
 from dask import persist
 from numcodecs import Blosc
-<<<<<<< HEAD
 from ome_zarr_models.v04 import HCS as Models04HCS
 from ome_zarr_models.v04 import Image as Models04Image
 from ome_zarr_models.v04 import Labels as Models04Labels
 from ome_zarr_models.v04 import Well as Models04Well
-
-from ome_zarr.format import CurrentFormat, FormatV01, FormatV02, FormatV03, FormatV04
-=======
 from zarr.abc.codec import BytesBytesCodec
 from zarr.codecs import BloscCodec
 
@@ -28,7 +24,6 @@
     FormatV04,
     FormatV05,
 )
->>>>>>> 788ee4e5
 from ome_zarr.io import ZarrLocation, parse_url
 from ome_zarr.reader import Multiscales, Reader
 from ome_zarr.scale import Scaler
@@ -141,12 +136,7 @@
         )
 
         # Verify
-<<<<<<< HEAD
-        loc = parse_url(f"{self.path}/test")
-        reader = Reader(loc)
-=======
         reader = Reader(parse_url(f"{grp_path}"))
->>>>>>> 788ee4e5
         node = next(iter(reader()))
         assert Multiscales.matches(node.zarr)
         if version.version in ("0.1", "0.2"):
@@ -168,13 +158,10 @@
             assert tuple(first_chunk) == _retuple(expected, nd_array.shape)
         assert np.allclose(data, node.data[0][...].compute())
 
-<<<<<<< HEAD
         if version.version == "0.4":
             # Validate with ome-zarr-models-py: only supports v0.4
-            zarr_group = zarr.open(loc.store, mode="r")
-            Models04Image.from_zarr(zarr_group)
-
-=======
+            Models04Image.from_zarr(group)
+
     def test_mix_zarr_formats(self):
         # check group zarr v2 and v3 matches fmt
         data = self.create_data((64, 64, 64))
@@ -191,7 +178,6 @@
             write_well_metadata(self.group, [{"path": "0"}], fmt=CurrentFormat())
 
     @pytest.mark.parametrize("zarr_format", [2, 3])
->>>>>>> 788ee4e5
     @pytest.mark.parametrize("array_constructor", [np.array, da.from_array])
     def test_write_image_current(self, array_constructor, zarr_format):
         shape = (64, 64, 64)
@@ -293,13 +279,8 @@
             # before persisting the jobs
             dask_delayed_jobs = persist(*dask_delayed_jobs)
 
-<<<<<<< HEAD
-        loc = parse_url(f"{self.path}/test")
-        reader = Reader(loc)
-=======
         # check the data written to zarr v2 or v3 group
         reader = Reader(parse_url(f"{grp_path}"))
->>>>>>> 788ee4e5
         image_node = next(iter(reader()))
         first_chunk = [c[0] for c in image_node.data[0].chunks]
         assert tuple(first_chunk) == _retuple(chunks, image_node.data[0].shape)
@@ -331,8 +312,7 @@
             )
 
         # Validate with ome-zarr-models-py
-        zarr_group = zarr.open(loc.store, mode="r")
-        Models04Image.from_zarr(zarr_group)
+        Models04Image.from_zarr(group)
 
     def test_write_image_scalar_chunks(self):
         """
@@ -382,19 +362,6 @@
             axes="zyx",
             storage_options={"compressor": compressor},
         )
-<<<<<<< HEAD
-        group = zarr.open(f"{self.path}/test")
-        assert group["0"].compressor.get_config() == {
-            "id": "blosc",
-            "cname": "zstd",
-            "clevel": 5,
-            "shuffle": Blosc.SHUFFLE,
-            "blocksize": 0,
-        }
-        Models04Image.from_zarr(self.group)
-
-    def test_default_compression(self):
-=======
         group = zarr.open(f"{path}")
         for ds in ["0", "1"]:
             assert len(group[ds].info._compressors) > 0
@@ -421,6 +388,7 @@
                     "shuffle": Blosc.SHUFFLE,
                     "blocksize": 0,
                 }
+        Models04Image.from_zarr(group)
 
     @pytest.mark.parametrize(
         "format_version",
@@ -431,7 +399,6 @@
     )
     @pytest.mark.parametrize("array_constructor", [np.array, da.from_array])
     def test_default_compression(self, array_constructor, format_version):
->>>>>>> 788ee4e5
         """Test that the default compression is not None.
 
         We make an array of zeros which should compress trivially easily,
@@ -663,18 +630,6 @@
         datasets = []
         for level, transf in enumerate(TRANSFORMATIONS):
             datasets.append({"path": str(level), "coordinateTransformations": transf})
-<<<<<<< HEAD
-        write_multiscales_metadata(self.root, datasets, axes="tczyx")
-        assert "multiscales" in self.root.attrs
-        assert "version" in self.root.attrs["multiscales"][0]
-        assert self.root.attrs["multiscales"][0]["datasets"] == datasets
-        # No arrays, so this is expected:
-        with pytest.raises(
-            ValueError,
-            match="Expected to find an array at /0, but no array was found there.",
-        ):
-            Models04Image.from_zarr(self.root)
-=======
         if fmt.version == "0.5":
             group = self.root_v3
         else:
@@ -694,7 +649,12 @@
         assert "multiscales" in attrs_json
         assert "multiscales" in attrs
         assert attrs["multiscales"][0]["datasets"] == datasets
->>>>>>> 788ee4e5
+        # No arrays, so this is expected:
+        with pytest.raises(
+            ValueError,
+            match="Expected to find an array at /0, but no array was found there.",
+        ):
+            Models04Image.from_zarr(self.root)
 
     @pytest.mark.parametrize("fmt", (FormatV01(), FormatV02(), FormatV03()))
     def test_version(self, fmt):
@@ -953,16 +913,10 @@
         assert attrs["plate"]["wells"] == [
             {"path": "A/1", "rowIndex": 0, "columnIndex": 0}
         ]
-<<<<<<< HEAD
-        assert "name" not in self.root.attrs["plate"]
-        assert "field_count" not in self.root.attrs["plate"]
-        assert "acquisitions" not in self.root.attrs["plate"]
-        Models04HCS.from_zarr(self.root)
-=======
         assert "name" not in attrs["plate"]
         assert "field_count" not in attrs["plate"]
         assert "acquisitions" not in attrs["plate"]
->>>>>>> 788ee4e5
+        Models04HCS.from_zarr(group)
 
     @pytest.mark.parametrize("fmt", (FormatV04(), FormatV05()))
     def test_12wells_plate(self, fmt):
@@ -1017,16 +971,10 @@
             {"path": "D/2", "rowIndex": 3, "columnIndex": 1},
             {"path": "D/3", "rowIndex": 3, "columnIndex": 2},
         ]
-<<<<<<< HEAD
-        assert "name" not in self.root.attrs["plate"]
-        assert "field_count" not in self.root.attrs["plate"]
-        assert "acquisitions" not in self.root.attrs["plate"]
-        Models04HCS.from_zarr(self.root)
-=======
         assert "name" not in attrs["plate"]
         assert "field_count" not in attrs["plate"]
         assert "acquisitions" not in attrs["plate"]
->>>>>>> 788ee4e5
+        Models04HCS.from_zarr(group)
 
     @pytest.mark.parametrize("fmt", (FormatV04(), FormatV05()))
     def test_sparse_plate(self, fmt):
@@ -1063,16 +1011,10 @@
             {"path": "B/2", "rowIndex": 1, "columnIndex": 1},
             {"path": "E/5", "rowIndex": 4, "columnIndex": 4},
         ]
-<<<<<<< HEAD
-        assert "name" not in self.root.attrs["plate"]
-        assert "field_count" not in self.root.attrs["plate"]
-        assert "acquisitions" not in self.root.attrs["plate"]
-        Models04HCS.from_zarr(self.root)
-=======
         assert "name" not in attrs["plate"]
         assert "field_count" not in attrs["plate"]
         assert "acquisitions" not in attrs["plate"]
->>>>>>> 788ee4e5
+        Models04HCS.from_zarr(group)
 
     @pytest.mark.parametrize("fmt", (FormatV01(), FormatV02(), FormatV03()))
     def test_legacy_wells(self, fmt):
@@ -1099,14 +1041,9 @@
         assert attrs["plate"]["wells"] == [
             {"path": "A/1", "rowIndex": 0, "columnIndex": 0}
         ]
-<<<<<<< HEAD
-        assert "field_count" not in self.root.attrs["plate"]
-        assert "acquisitions" not in self.root.attrs["plate"]
-        Models04HCS.from_zarr(self.root)
-=======
         assert "field_count" not in attrs["plate"]
         assert "acquisitions" not in attrs["plate"]
->>>>>>> 788ee4e5
+        Models04HCS.from_zarr(self.root_v3)
 
     def test_field_count(self):
         write_plate_metadata(
@@ -1316,14 +1253,6 @@
 
     @pytest.mark.parametrize("fmt", (FormatV04(), FormatV05()))
     @pytest.mark.parametrize("images", (["0"], [{"path": "0"}]))
-<<<<<<< HEAD
-    def test_minimal_well(self, images):
-        write_well_metadata(self.root, images)
-        assert "well" in self.root.attrs
-        assert self.root.attrs["well"]["images"] == [{"path": "0"}]
-        assert self.root.attrs["well"]["version"] == CurrentFormat().version
-        Models04Well.from_zarr(self.root)
-=======
     def test_minimal_well(self, images, fmt):
         if fmt.version == "0.5":
             group = self.root_v3
@@ -1344,7 +1273,7 @@
 
         assert "well" in attrs_json
         assert attrs["well"]["images"] == [{"path": "0"}]
->>>>>>> 788ee4e5
+        Models04Well.from_zarr(group)
 
     @pytest.mark.parametrize(
         "images",
@@ -1365,12 +1294,8 @@
             {"path": "1"},
             {"path": "2"},
         ]
-<<<<<<< HEAD
-        assert self.root.attrs["well"]["version"] == CurrentFormat().version
-        Models04Well.from_zarr(self.root)
-=======
         self.root_v3.attrs["ome"]["version"] == FormatV05().version
->>>>>>> 788ee4e5
+        Models04Well.from_zarr(self.root_v3)
 
     @pytest.mark.parametrize("fmt", (FormatV01(), FormatV02(), FormatV03()))
     def test_version(self, fmt):
@@ -1388,12 +1313,8 @@
         write_well_metadata(self.root, images)
         assert "well" in self.root.attrs
         assert self.root.attrs["well"]["images"] == images
-<<<<<<< HEAD
-        assert self.root.attrs["well"]["version"] == CurrentFormat().version
+        assert self.root.attrs["well"]["version"] == FormatV04().version
         Models04Well.from_zarr(self.root)
-=======
-        assert self.root.attrs["well"]["version"] == FormatV04().version
->>>>>>> 788ee4e5
 
     @pytest.mark.parametrize(
         "images",
@@ -1558,16 +1479,12 @@
             axes=axes,
             coordinate_transformations=transformations,
         )
-<<<<<<< HEAD
-        self.verify_label_data(label_name, label_data, fmt, shape, transformations)
+        self.verify_label_data(
+            img_path, label_name, label_data, fmt, shape, transformations
+        )
         if fmt.version == "0.4":
             test_root = zarr.open(self.path)
             Models04Labels.from_zarr(test_root["labels"])
-=======
-        self.verify_label_data(
-            img_path, label_name, label_data, fmt, shape, transformations
-        )
->>>>>>> 788ee4e5
 
     @pytest.mark.parametrize(
         "format_version",
