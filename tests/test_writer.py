import filecmp
import json
import pathlib
from typing import Any

import dask.array as da
import numpy as np
import pytest
import zarr
from dask import persist
from numcodecs import Blosc
from ome_zarr_models.v04 import HCS as Models04HCS
from ome_zarr_models.v04 import Image as Models04Image
from ome_zarr_models.v04 import Labels as Models04Labels
from ome_zarr_models.v04 import Well as Models04Well
from ome_zarr_models.v05.hcs import HCS as Models05HCS
from ome_zarr_models.v05.image import Image as Models05Image
from ome_zarr_models.v05.well import Well as Models05Well
from zarr.abc.codec import BytesBytesCodec
from zarr.codecs import BloscCodec

from ome_zarr.format import (
    CurrentFormat,
    FormatV01,
    FormatV02,
    FormatV03,
    FormatV04,
    FormatV05,
    FormatV06,
    format_from_version,
)
from ome_zarr.scale import Scaler
from ome_zarr.writer import (
    _get_valid_axes,
    _retuple,
    get_metadata,
    write_image,
    write_labels,
    write_multiscale,
    write_multiscale_labels,
    write_multiscales_metadata,
    write_plate_metadata,
    write_well_metadata,
)

TRANSFORMATIONS = [
    [{"scale": [1, 1, 0.5, 0.18, 0.18], "type": "scale"}],
    [{"scale": [1, 1, 0.5, 0.36, 0.36], "type": "scale"}],
    [{"scale": [1, 1, 0.5, 0.72, 0.72], "type": "scale"}],
    [{"scale": [1, 1, 0.5, 1.44, 1.44], "type": "scale"}],
    [{"scale": [1, 1, 0.5, 2.88, 2.88], "type": "scale"}],
]


class TestWriter:
    @pytest.fixture(autouse=True)
    def initdir(self, tmpdir):
        self.path = pathlib.Path(tmpdir.mkdir("data"))
        # create zarr v2 group...
        self.root = zarr.open_group(self.path, mode="w", zarr_format=2)
        self.group = self.root.create_group("test")

        # let's create zarr v3 group too...
        self.path_v3 = self.path / "v3"
        root_v3 = zarr.open_group(self.path_v3, mode="w", zarr_format=3)
        self.group_v3 = root_v3.create_group("test")

    def create_data(self, shape, dtype=np.uint8, mean_val=10):
        rng = np.random.default_rng(0)
        return rng.poisson(mean_val, size=shape).astype(dtype)

    @pytest.fixture(
        params=(
            (1, 2, 1, 256, 256),
            (3, 512, 512),
            (300, 500),  # test edge chunks of different shapes
        ),
        ids=["5D", "3D", "2D"],
    )
    def shape(self, request):
        return request.param

    @pytest.fixture(params=[True, False], ids=["scale", "noop"])
    def scaler(self, request):
        if request.param:
            return Scaler()
        else:
            return None

    @pytest.mark.parametrize(
        "format_version",
        (
            pytest.param(FormatV01, id="V01"),
            pytest.param(FormatV02, id="V02"),
            pytest.param(FormatV03, id="V03"),
            pytest.param(FormatV04, id="V04"),
            pytest.param(FormatV05, id="V05"),
            pytest.param(FormatV06, id="V06"),
        ),
    )
    @pytest.mark.parametrize("array_constructor", [np.array, da.from_array])
    @pytest.mark.parametrize("storage_options_list", [True, False])
    def test_writer(
        self, shape, scaler, format_version, array_constructor, storage_options_list
    ):
        version = format_version()

        if version.version in ("0.1", "0.2", "0.3", "0.4"):
            grp_path = self.path / "test"
        else:
            grp_path = self.path_v3 / "test"

        data = self.create_data(shape)
        data = array_constructor(data)
        axes = "tczyx"[-len(shape) :]
        transformations = []
        # We're testing that what we pass in is what gets written (and validated)
        for dataset_transfs in TRANSFORMATIONS:
            transf = dataset_transfs[0]
            # e.g. slice [1, 1, z, x, y] -> [z, x, y] for 3D
            scale_transform = {"type": "scale", "scale": transf["scale"][-len(shape) :]}
            if version.version.startswith("0.6"):
                transformations.append(
                    [
                        {
                            "type": "sequence",
                            "transformations": [scale_transform],
                            "input": "",
                            "output": "physical",
                        }
                    ]
                )
            else:
                transformations.append([scale_transform])
        if scaler is None:
            transformations = [transformations[0]]
        chunks = [(128, 128), (50, 50), (25, 25), (25, 25), (25, 25), (25, 25)]
        storage_options = {"chunks": chunks[0]}
        if storage_options_list:
            storage_options = [{"chunks": chunk} for chunk in chunks]
        write_image(
            image=data,
            group=str(grp_path),
            scaler=scaler,
            fmt=version,
            axes=axes,
            coordinate_transformations=transformations,
            storage_options=storage_options,
        )

        # Verify
        out = zarr.open_group(grp_path)
        node_metadata = out.attrs
        if "ome" in node_metadata:
            node_metadata = node_metadata["ome"]
        assert "multiscales" in node_metadata
        paths = [d["path"] for d in node_metadata["multiscales"][0]["datasets"]]
        node_data = [da.from_zarr(out[path]) for path in paths]
        if version.version in ("0.1", "0.2"):
            # v0.1 and v0.2 MUST be 5D
            assert node_data[0].ndim == 5
        else:
            assert node_data[0].shape == shape
        print("node.metadata", node_metadata)
        if version.version not in ("0.1", "0.2", "0.3"):
            cts = [
                d["coordinateTransformations"]
                for d in node_metadata["multiscales"][0]["datasets"]
            ]
            for transf, expected in zip(cts, transformations):
                assert transf == expected
            assert len(cts) == len(node_data)
        # check chunks for first 2 resolutions (before shape gets smaller than chunk)
        for level, nd_array in enumerate(node_data[:2]):
            expected = chunks[level] if storage_options_list else chunks[0]
            first_chunk = [c[0] for c in nd_array.chunks]
            assert tuple(first_chunk) == _retuple(expected, nd_array.shape)
        assert np.allclose(data, node_data[0][...].compute())

        if version.version == "0.4":
            # Validate with ome-zarr-models-py: only supports v0.4
            Models04Image.from_zarr(out)
        elif version.version == "0.5":
            Models05Image.from_zarr(out)

    def test_mix_zarr_formats(self):
        # check group zarr v2 and v3 matches fmt
        data = self.create_data((64, 64, 64))
        with pytest.raises(ValueError, match=r"Group is zarr_format: 2"):
            write_image(data, self.group, axes="zyx", fmt=CurrentFormat())

        with pytest.raises(ValueError, match=r"Group is zarr_format: 3"):
            write_multiscale([data], self.group_v3, fmt=FormatV04())

        with pytest.raises(ValueError, match=r"Group is zarr_format: 3"):
            write_plate_metadata(self.group_v3, ["A"], ["1"], ["A/1"], fmt=FormatV04())

        with pytest.raises(ValueError, match=r"Group is zarr_format: 2"):
            write_well_metadata(self.group, [{"path": "0"}], fmt=CurrentFormat())

    @pytest.mark.parametrize(
        "omezarr_format",
        [None, "0.4", "0.5"],
    )
    def test_group_from_path(self, omezarr_format):
        fmt = format_from_version(omezarr_format) if omezarr_format else None
        data = self.create_data((64, 64, 64))
        path = str(self.path / "test_from_path.zarr")
        write_multiscale([data], path, axes="zyx", fmt=fmt)
        out = zarr.open_group(path)
        if omezarr_format in (None, "0.5"):
            assert out.info._zarr_format == 3
            assert "multiscales" in out.attrs.get("ome", {})
        else:
            assert out.info._zarr_format == 2
            assert "multiscales" in out.attrs
        ds_path = get_metadata(path)["multiscales"][0]["datasets"][0]["path"]
        arr = da.from_zarr(f"{path}/{ds_path}")
        assert np.allclose(data, arr[...].compute())

    @pytest.mark.parametrize("fmt", [FormatV04(), CurrentFormat()])
    @pytest.mark.parametrize("array_constructor", [np.array, da.from_array])
    def test_write_image_current(self, array_constructor, fmt):
        shape = (64, 64, 64)
        data = self.create_data(shape)
        data = array_constructor(data)

        if fmt.zarr_format == 2:
            group = self.group
            grp_path = self.path / "test"
        else:
            group = self.group_v3
            grp_path = self.path_v3 / "test"

        write_image(data, group, axes="zyx")

        # manually check this is zarr v2 or v3
        if fmt.zarr_format == 2:
            json_text = (grp_path / ".zattrs").read_text(encoding="utf-8")
            attrs_json = json.loads(json_text)
        else:
            json_text = (grp_path / "zarr.json").read_text(encoding="utf-8")
            attrs_json = json.loads(json_text).get("attributes", {}).get("ome", {})
        assert "multiscales" in attrs_json

        out = zarr.open_group(grp_path)
        node_metadata = out.attrs
        if "ome" in node_metadata:
            node_metadata = node_metadata["ome"]
        cts = [
            d["coordinateTransformations"]
            for d in node_metadata["multiscales"][0]["datasets"]
        ]
        for transfs in cts:
            scale_trnsf = None
            if fmt.version.startswith("0.4"):
                scale_trnsf = transfs[0]
            else:
                assert transfs[0]["type"] == "sequence"
                scale_trnsf = transfs[0]["transformations"][0]
            assert len(transfs) == 1
            assert scale_trnsf["type"] == "scale"
            assert len(scale_trnsf["scale"]) == len(shape)
            # Scaler only downsamples x and y. z scale will be 1
            assert scale_trnsf["scale"][0] == 1
            for value in scale_trnsf["scale"]:
                assert value >= 1

    @pytest.mark.parametrize("read_from_zarr", [True, False])
    @pytest.mark.parametrize("compute", [True, False])
    @pytest.mark.parametrize("fmt", [FormatV04(), CurrentFormat()])
    def test_write_image_dask(self, read_from_zarr, compute, fmt):
        if fmt.zarr_format == 2:
            grp_path = self.path / "test"
            fmt = FormatV04()
            zarr_attrs = ".zattrs"
            zarr_array = ".zarray"
            group = self.group
        else:
            grp_path = self.path_v3 / "test"
            fmt = CurrentFormat()
            zarr_attrs = "zarr.json"
            zarr_array = "zarr.json"
            group = self.group_v3

        # Size 100 tests resize shapes: https://github.com/ome/ome-zarr-py/issues/219
        shape = (128, 200, 200)
        data = self.create_data(shape)
        data_delayed = da.from_array(data)
        chunks = (32, 32)
        # same NAME needed for exact zarr_attrs match below
        # (otherwise group.name is used)
        NAME = "test_write_image_dask"
        opts = {"chunks": chunks}
        if read_from_zarr:
            # write to zarr and re-read as dask...
            path = f"{grp_path}/temp/"
            # store and group will be zarr v2 or v3 depending on fmt
            root = zarr.open_group(store=path, mode="w", zarr_format=fmt.zarr_format)
            temp_group = root.create_group("to_dask")
            assert temp_group.info._zarr_format == fmt.zarr_format
            write_image(
                data_delayed,
                temp_group,
                axes="zyx",
                storage_options=opts,
                name=NAME,
            )
            print("PATH", f"{grp_path}/temp/to_dask")
            out = zarr.open_group(f"{grp_path}/temp/to_dask")
            node_metadata = out.attrs
            if "ome" in node_metadata:
                node_metadata = node_metadata["ome"]
            paths = [d["path"] for d in node_metadata["multiscales"][0]["datasets"]]
            data_delayed = da.from_zarr(out[paths[0]])
            # check that the data is the same
            assert np.allclose(data, data_delayed[...].compute())

        assert group.info._zarr_format == fmt.zarr_format
        dask_delayed_jobs = write_image(
            data_delayed,
            group,
            axes="zyx",
            storage_options={"chunks": chunks},
            compute=compute,
            name=NAME,
        )

        assert not compute == len(dask_delayed_jobs)

        if not compute:
            # can be configured to use a Local or Slurm cluster
            # before persisting the jobs
            dask_delayed_jobs = persist(*dask_delayed_jobs)

        # check the data written to zarr v2 or v3 group
        out = zarr.open_group(grp_path)
        node_metadata = out.attrs
        if "ome" in node_metadata:
            node_metadata = node_metadata["ome"]
        paths = [d["path"] for d in node_metadata["multiscales"][0]["datasets"]]
        image_node_data = [da.from_zarr(out[path]) for path in paths]
        first_chunk = [c[0] for c in image_node_data[0].chunks]
        assert tuple(first_chunk) == _retuple(chunks, image_node_data[0].shape)

        cts = [
            d["coordinateTransformations"]
            for d in node_metadata["multiscales"][0]["datasets"]
        ]
        for level, transfs in enumerate(cts):
            assert len(transfs) == 1
            scale_trnsf = None
            if fmt.version.startswith("0.4"):
                scale_trnsf = transfs[0]
            else:
                assert transfs[0]["type"] == "sequence"
                scale_trnsf = transfs[0]["transformations"][0]
            assert len(scale_trnsf["scale"]) == len(shape)
            # Scaler only downsamples x and y. z scale will be 1
            assert scale_trnsf["scale"][0] == 1
            for value in scale_trnsf["scale"]:
                assert value >= 1
            if read_from_zarr and level < 3:
                # if shape smaller than chunk, dask writer uses chunk == shape
                # so we only compare larger resolutions
                assert filecmp.cmp(
                    f"{grp_path}/temp/to_dask/{level}/{zarr_array}",
                    f"{grp_path}/{level}/{zarr_array}",
                    shallow=False,
                )

        if read_from_zarr:
            # exact match, including NAME
            assert filecmp.cmp(
                f"{grp_path}/temp/to_dask/{zarr_attrs}",
                f"{grp_path}/{zarr_attrs}",
                shallow=False,
            )

        # Validate with ome-zarr-models-py
        if fmt.version == "0.4":
            Models04Image.from_zarr(group)
        elif fmt.version == "0.5":
            Models05Image.from_zarr(group)

    def test_write_image_scalar_chunks(self):
        """
        Make sure a scalar chunks value is applied to all dimensions,
        matching the behaviour of zarr-python.
        """
        shape = (64, 64, 64)
        data = np.array(self.create_data(shape))
        write_image(
            image=data, group=str(self.path), axes="xyz", storage_options={"chunks": 32}
        )
        for data in self.group.array_values():
            print(data)
            assert data.chunks == (32, 32, 32)

    @pytest.mark.parametrize(
        "format_version",
        (
            pytest.param(FormatV04, id="V04"),
            pytest.param(FormatV05, id="V05"),
        ),
    )
    @pytest.mark.parametrize("array_constructor", [np.array, da.from_array])
    def test_write_image_compressed(self, array_constructor, format_version):
        shape = (64, 64, 64)
        data = self.create_data(shape)
        data = array_constructor(data)
        path = self.path / "test_write_image_compressed"
        fmt = format_version()
        CNAME = "lz4"
        LEVEL = 4
        if format_version().zarr_format == 3:
            compressor = BloscCodec(cname=CNAME, clevel=LEVEL, shuffle="shuffle")
            assert isinstance(compressor, BytesBytesCodec)
            if isinstance(data, da.Array):
                # skip test - can't get this to pass. Fails with:
                # ValueError: compressor cannot be used for arrays with zarr_format 3.
                # Use bytes-to-bytes codecs instead.
                pytest.skip("storage_options['compressor'] fails in da.to_zarr()")
        else:
            compressor = Blosc(cname=CNAME, clevel=LEVEL, shuffle=Blosc.SHUFFLE)

        write_image(
            data,
            str(path),
            axes="zyx",
            fmt=fmt,
            storage_options={"compressor": compressor},
        )
        group = zarr.open(f"{path}")
        for ds in ["0", "1"]:
            assert len(group[ds].info._compressors) > 0
            comp = group[ds].info._compressors[0]
            if format_version().zarr_format == 3:
                print("comp", comp.to_dict())
                # {'configuration': {'checksum': False, 'level': 0}, 'name': 'zstd'}
                assert comp.to_dict() == {
                    "name": "blosc",
                    "configuration": {
                        "typesize": 1,
                        "cname": CNAME,
                        "clevel": LEVEL,
                        "shuffle": "shuffle",
                        "blocksize": 0,
                    },
                }
            else:
                print("comp", comp.get_config())
                assert comp.get_config() == {
                    "id": "blosc",
                    "cname": CNAME,
                    "clevel": LEVEL,
                    "shuffle": Blosc.SHUFFLE,
                    "blocksize": 0,
                }
        assert format_version().version in ("0.4", "0.5")
        if format_version().version == "0.4":
            Models04Image.from_zarr(group)
        elif format_version().version == "0.5":
            Models05Image.from_zarr(group)

    @pytest.mark.parametrize(
        "format_version",
        (
            pytest.param(FormatV04, id="V04"),
            pytest.param(FormatV05, id="V05"),
        ),
    )
    @pytest.mark.parametrize("array_constructor", [np.array, da.from_array])
    def test_default_compression(self, array_constructor, format_version):
        """Test that the default compression is not None.

        We make an array of zeros which should compress trivially easily,
        write out the chunks, and check that they are smaller than the raw
        data.
        """
        arr_np = np.zeros((2, 50, 200, 400), dtype=np.uint8)
        # avoid empty chunks so they are guaranteed to be written out to disk
        arr_np[0, 0, 0, 0] = 1
        # 4MB chunks, trivially compressible
        arr = array_constructor(arr_np)
        # tempdir = TemporaryDirectory(suffix=".ome.zarr")
        # self.path = pathlib.Path(tmpdir.mkdir("data"))
        path = self.path / "test_default_compression"
        fmt = format_version()
        root = zarr.open_group(path, mode="w", zarr_format=fmt.zarr_format)
        assert root.info._zarr_format == format_version().zarr_format
        # no compressor options, we are checking default
        write_image(
            arr, group=root, axes="tzyx", storage_options=dict(chunks=(1, 100, 100))
        )

        # check chunk: multiscale level 0, 4D chunk at (0, 0, 0, 0)
        c = ""
        for ds in ["0", "1"]:
            if format_version().zarr_format == 3:
                assert (path / "zarr.json").exists()
                assert (path / ds / "zarr.json").exists()
                c = "c/"
                json_text = (path / ds / "zarr.json").read_text(encoding="utf-8")
                arr_json = json.loads(json_text)
                assert arr_json["codecs"][0]["name"] == "bytes"
                assert arr_json["codecs"][1] == {
                    "name": "zstd",
                    "configuration": {"level": 0, "checksum": False},
                }
            else:
                assert (path / ".zattrs").exists()
                json_text = (path / ds / ".zarray").read_text(encoding="utf-8")
                arr_json = json.loads(json_text)
                assert arr_json["compressor"] == {
                    "blocksize": 0,
                    "clevel": 5,
                    "cname": "zstd",
                    "id": "blosc",
                    "shuffle": 1,
                }

        chunk_size = (path / f"0/{c}0/0/0/0").stat().st_size
        assert chunk_size < 4e6

    @pytest.mark.parametrize(
        "format_version",
        (
            pytest.param(FormatV04, id="V04"),
            pytest.param(FormatV05, id="V05"),
        ),
    )
    def test_validate_coordinate_transforms(self, format_version):
        fmt = format_version()

        transformations = [
            [{"type": "scale", "scale": (1, 1)}],
            [{"type": "scale", "scale": (0.5, 0.5)}],
        ]
        fmt.validate_coordinate_transformations(2, 2, transformations)

        with pytest.raises(ValueError):
            # transformations different length than levels
            fmt.validate_coordinate_transformations(2, 1, transformations)

        with pytest.raises(ValueError):
            transf = [[{"type": "scale", "scale": ("1", 1)}]]
            fmt.validate_coordinate_transformations(2, 1, transf)

        with pytest.raises(ValueError):
            transf = [[{"type": "foo", "scale": (1, 1)}]]
            fmt.validate_coordinate_transformations(2, 1, transf)

        with pytest.raises(ValueError):
            # scale list of floats different length from 3
            transf = [[{"type": "scale", "scale": (1, 1)}]]
            fmt.validate_coordinate_transformations(3, 1, transf)

        translate = [{"type": "translation", "translation": (1, 1)}]
        scale_then_trans = [transf + translate for transf in transformations]

        fmt.validate_coordinate_transformations(2, 2, scale_then_trans)

        trans_then_scale = [translate + transf for transf in transformations]
        with pytest.raises(ValueError):
            # scale must come first
            fmt.validate_coordinate_transformations(2, 2, trans_then_scale)

        with pytest.raises(ValueError):
            scale_then_trans2 = [transf + translate for transf in scale_then_trans]
            # more than 1 transformation
            fmt.validate_coordinate_transformations(2, 2, scale_then_trans2)

    def test_dim_names(self):
        v03 = FormatV03()

        # v0.3 MUST specify axes for 3D or 4D data
        with pytest.raises(ValueError):
            _get_valid_axes(3, axes=None, fmt=v03)

        # ndims must match axes length
        with pytest.raises(ValueError):
            _get_valid_axes(3, axes="yx", fmt=v03)

        # axes must be ordered tczyx
        with pytest.raises(ValueError):
            _get_valid_axes(3, axes="yxt", fmt=v03)
        with pytest.raises(ValueError):
            _get_valid_axes(2, axes=["x", "y"], fmt=v03)
        with pytest.raises(ValueError):
            _get_valid_axes(5, axes="xyzct", fmt=v03)

        # valid axes - no change, converted to list
        assert _get_valid_axes(2, axes=["y", "x"], fmt=v03) == ["y", "x"]
        assert _get_valid_axes(5, axes="tczyx", fmt=v03) == [
            "t",
            "c",
            "z",
            "y",
            "x",
        ]

        # if 2D or 5D, axes can be assigned automatically
        assert _get_valid_axes(2, axes=None, fmt=v03) == ["y", "x"]
        assert _get_valid_axes(5, axes=None, fmt=v03) == ["t", "c", "z", "y", "x"]

        # for v0.1 or v0.2, axes should be None
        assert _get_valid_axes(2, axes=["y", "x"], fmt=FormatV01()) is None
        assert _get_valid_axes(2, axes=["y", "x"], fmt=FormatV02()) is None

        # check that write_image is checking axes
        data = self.create_data((125, 125))
        with pytest.raises(ValueError):
            write_image(
                image=data,
                group=self.group,
                fmt=v03,
                axes="xyz",
            )

    def test_axes_dicts(self):
        v04 = FormatV04()

        # ALL axes must specify 'name'
        with pytest.raises(ValueError):
            _get_valid_axes(2, axes=[{"name": "y"}, {}], fmt=v04)

        all_dims = [
            {"name": "t", "type": "time"},
            {"name": "c", "type": "channel"},
            {"name": "z", "type": "space"},
            {"name": "y", "type": "space"},
            {"name": "x", "type": "space"},
        ]

        # auto axes for 2D, 5D, converted to dict for v0.4
        assert _get_valid_axes(2, axes=None, fmt=v04) == all_dims[-2:]
        assert _get_valid_axes(5, axes=None, fmt=v04) == all_dims

        # convert from list or string
        assert _get_valid_axes(3, axes=["z", "y", "x"], fmt=v04) == all_dims[-3:]
        assert _get_valid_axes(4, axes="czyx", fmt=v04) == all_dims[-4:]

        # invalid based on ordering of types
        with pytest.raises(ValueError):
            assert _get_valid_axes(3, axes=["y", "c", "x"], fmt=v04)
        with pytest.raises(ValueError):
            assert _get_valid_axes(4, axes="ctyx", fmt=v04)

        # custom types
        assert _get_valid_axes(3, axes=["foo", "y", "x"], fmt=v04) == [
            {"name": "foo"},
            all_dims[-2],
            all_dims[-1],
        ]

        # space types can be in ANY order
        assert _get_valid_axes(3, axes=["x", "z", "y"], fmt=v04) == [
            all_dims[-1],
            all_dims[-3],
            all_dims[-2],
        ]

        # Not allowed multiple custom types
        with pytest.raises(ValueError):
            _get_valid_axes(4, axes=["foo", "bar", "y", "x"], fmt=v04)

        # unconventional naming is allowed
        strange_axes = [
            {"name": "duration", "type": "time"},
            {"name": "rotation", "type": "angle"},
            {"name": "dz", "type": "space"},
            {"name": "WIDTH", "type": "space"},
        ]
        assert _get_valid_axes(4, axes=strange_axes, fmt=v04) == strange_axes

        # check that write_image is checking axes
        data = self.create_data((125, 125))
        with pytest.raises(ValueError):
            write_image(
                image=data,
                group=self.group,
                fmt=v04,
                axes="xt",
            )


class TestMultiscalesMetadata:
    @pytest.fixture(autouse=True)
    def initdir(self, tmpdir):
        self.path = pathlib.Path(tmpdir.mkdir("data"))
        # create zarr v2 group...
        self.root = zarr.open_group(self.path, mode="w", zarr_format=2)

        # let's create zarr v3 group too...
        self.path_v3 = self.path / "v3"
        self.root_v3 = zarr.open_group(self.path_v3, mode="w", zarr_format=3)

    @pytest.mark.parametrize("fmt", (FormatV04(), FormatV05()))
    def test_multi_levels_transformations(self, fmt):
        datasets = []
        for level, transf in enumerate(TRANSFORMATIONS):
            datasets.append({"path": str(level), "coordinateTransformations": transf})
        if fmt.version == "0.5":
            path = self.path_v3
        else:
            path = self.path
        write_multiscales_metadata(str(path), datasets, axes="tczyx", fmt=fmt)
        # we want to be sure this is zarr v2 / v3
        attrs = zarr.open_group(path).attrs
        if fmt.version == "0.5":
            attrs = attrs.get("ome")
            assert "version" in attrs
            json_text = (self.path_v3 / "zarr.json").read_text(encoding="utf-8")
            attrs_json = json.loads(json_text).get("attributes", {}).get("ome", {})
        else:
            json_text = (self.path / ".zattrs").read_text(encoding="utf-8")
            attrs_json = json.loads(json_text)
            assert "version" in attrs["multiscales"][0]
        assert "multiscales" in attrs_json
        assert "multiscales" in attrs
        assert attrs["multiscales"][0]["datasets"] == datasets
        # No arrays, so this is expected:
        with pytest.raises(
            ValueError,
            match="Expected to find an array at /0, but no array was found there.",
        ):
            out = zarr.open_group(path)
            if fmt.version == "0.4":
                Models04Image.from_zarr(out)
            if fmt.version == "0.5":
                Models05Image.from_zarr(out)

    @pytest.mark.parametrize("fmt", (FormatV01(), FormatV02(), FormatV03()))
    def test_version(self, fmt):
        write_multiscales_metadata(self.root, [{"path": "0"}], fmt=fmt)
        assert "multiscales" in self.root.attrs
        assert self.root.attrs["multiscales"][0]["version"] == fmt.version
        assert self.root.attrs["multiscales"][0]["datasets"] == [{"path": "0"}]

    @pytest.mark.parametrize(
        "axes",
        (
            ["y", "x"],
            ["c", "y", "x"],
            ["z", "y", "x"],
            ["t", "y", "x"],
            ["t", "c", "y", "x"],
            ["t", "z", "y", "x"],
            ["c", "z", "y", "x"],
            ["t", "c", "z", "y", "x"],
        ),
    )
    def test_axes_V03(self, axes):
        write_multiscales_metadata(
            self.root, [{"path": "0"}], fmt=FormatV03(), axes=axes
        )
        assert "multiscales" in self.root.attrs
        # for v0.3, axes is a list of names
        assert self.root.attrs["multiscales"][0]["axes"] == axes
        with pytest.raises(ValueError):
            # for v0.4 and above, paths no-longer supported (need dataset dicts)
            write_multiscales_metadata(self.root, ["0"], axes=axes, fmt=FormatV04())

    @pytest.mark.parametrize("fmt", (FormatV01(), FormatV02()))
    def test_axes_ignored(self, fmt):
        write_multiscales_metadata(
            self.root, [{"path": "0"}], fmt=fmt, axes=["t", "c", "z", "y", "x"]
        )
        assert "multiscales" in self.root.attrs
        assert "axes" not in self.root.attrs["multiscales"][0]

    @pytest.mark.parametrize(
        "axes",
        (
            [],
            ["i", "j"],
            ["x", "y"],
            ["y", "x", "c"],
            ["x", "y", "z", "c", "t"],
        ),
    )
    def test_invalid_0_3_axes(self, axes):
        with pytest.raises(ValueError):
            write_multiscales_metadata(self.root, ["0"], fmt=FormatV03(), axes=axes)

    @pytest.mark.parametrize("datasets", ([], None, "0", ["0"], [{"key": 1}]))
    def test_invalid_datasets(self, datasets):
        with pytest.raises(ValueError):
            write_multiscales_metadata(
                self.root, datasets, axes=["t", "c", "z", "y", "x"], fmt=FormatV04()
            )

    @pytest.mark.parametrize(
        "coordinateTransformations",
        (
            [{"type": "scale", "scale": [1, 1]}],
            [
                {"type": "scale", "scale": [1, 1]},
                {"type": "translation", "translation": [0, 0]},
            ],
        ),
    )
    def test_valid_transformations(self, coordinateTransformations):
        axes = [{"name": "y", "type": "space"}, {"name": "x", "type": "space"}]
        datasets = [
            {
                "path": "0",
                "coordinateTransformations": coordinateTransformations,
            }
        ]
        write_multiscales_metadata(self.root, datasets, axes=axes, fmt=FormatV04())
        assert "multiscales" in self.root.attrs
        assert self.root.attrs["multiscales"][0]["axes"] == axes
        assert self.root.attrs["multiscales"][0]["datasets"] == datasets
        # No arrays, so this is expected:
        with pytest.raises(
            ValueError,
            match="Expected to find an array at /0, but no array was found there.",
        ):
            Models04Image.from_zarr(self.root)

    @pytest.mark.parametrize(
        "coordinateTransformations",
        (
            [],
            None,
            [{"type": "scale"}],
            [{"scale": [1, 1]}],
            [{"type": "scale", "scale": ["1", 1]}],
            [{"type": "scale", "scale": [1, 1, 1]}],
            [{"type": "scale", "scale": [1, 1]}, {"type": "scale", "scale": [1, 1]}],
            [
                {"type": "scale", "scale": [1, 1]},
                {"type": "translation", "translation": ["0", 0]},
            ],
            [
                {"type": "translation", "translation": [0, 0]},
            ],
            [
                {"type": "scale", "scale": [1, 1]},
                {"type": "translation", "translation": [0, 0, 0]},
            ],
            [
                {"type": "translation", "translation": [0, 0]},
                {"type": "scale", "scale": [1, 1]},
            ],
            [
                {"type": "scale", "scale": [1, 1]},
                {"type": "translation", "translation": [0, 0]},
                {"type": "translation", "translation": [1, 0]},
            ],
            [
                {"type": "scale", "scale": [1, 1]},
                {"translation": [0, 0]},
            ],
            [
                {"type": "scale", "scale": [1, 1]},
                {"type": "translation", "translate": [0, 0]},
            ],
        ),
    )
    def test_invalid_transformations(self, coordinateTransformations):
        axes = [{"name": "y", "type": "space"}, {"name": "x", "type": "space"}]
        datasets = [
            {"path": "0", "coordinateTransformations": coordinateTransformations}
        ]
        with pytest.raises(ValueError):
            write_multiscales_metadata(self.root, datasets, axes=axes, fmt=FormatV04())

    @pytest.mark.parametrize(
        "metadata",
        [
            {
                "channels": [
                    {
                        "color": "FF0000",
                        "window": {"start": 0, "end": 255, "min": 0, "max": 255},
                    }
                ]
            },
            {"channels": [{"color": "FF000"}]},  # test wrong metadata
            {"channels": [{"window": []}]},  # test wrong metadata
            {
                "channels": [  # test wrong metadata
                    {"color": "FF0000", "window": {"start": 0, "end": 255, "min": 0}},
                ]
            },
            None,
        ],
    )
    def test_omero_metadata(self, metadata: dict[str, Any] | None):
        datasets = []
        for level, transf in enumerate(TRANSFORMATIONS):
            datasets.append({"path": str(level), "coordinateTransformations": transf})
        if metadata is None:
            with pytest.raises(
                KeyError, match="If `'omero'` is present, value cannot be `None`."
            ):
                write_multiscales_metadata(
                    self.root,
                    datasets,
                    axes="tczyx",
                    metadata={"omero": metadata},
                )
        else:
            window_metadata = (
                metadata["channels"][0].get("window")
                if "window" in metadata["channels"][0]
                else None
            )
            color_metadata = (
                metadata["channels"][0].get("color")
                if "color" in metadata["channels"][0]
                else None
            )
            if window_metadata is not None and len(window_metadata) < 4:
                if isinstance(window_metadata, dict):
                    with pytest.raises(KeyError, match=".*`'window'`.*"):
                        write_multiscales_metadata(
                            self.root,
                            datasets,
                            axes="tczyx",
                            metadata={"omero": metadata},
                            fmt=FormatV04(),
                        )
                elif isinstance(window_metadata, list):
                    with pytest.raises(TypeError, match=".*`'window'`.*"):
                        write_multiscales_metadata(
                            self.root,
                            datasets,
                            axes="tczyx",
                            metadata={"omero": metadata},
                            fmt=FormatV04(),
                        )
            elif color_metadata is not None and len(color_metadata) != 6:
                with pytest.raises(TypeError, match=".*`'color'`.*"):
                    write_multiscales_metadata(
                        self.root,
                        datasets,
                        axes="tczyx",
                        metadata={"omero": metadata},
                    )
            else:
                write_multiscales_metadata(
                    self.root,
                    datasets,
                    axes="tczyx",
                    metadata={"omero": metadata},
                )
                # no arrays, so this is expected
                with pytest.raises(
                    ValueError,
                    match="Expected to find an array at /0, but no array was found there.",
                ):
                    Models04Image.from_zarr(self.root)


class TestPlateMetadata:
    @pytest.fixture(autouse=True)
    def initdir(self, tmpdir):
        self.path = pathlib.Path(tmpdir.mkdir("data"))
        # create zarr v2 group...
        self.root = zarr.open_group(self.path, mode="w", zarr_format=2)

        # create zarr v3 group...
        self.path_v3 = self.path / "v3"
        self.root_v3 = zarr.open_group(self.path_v3, mode="w", zarr_format=3)

    @pytest.mark.parametrize("fmt", (FormatV04(), CurrentFormat()))
    def test_minimal_plate(self, fmt):
        if fmt.version == "0.4":
            group = self.root
        else:
            group = self.root_v3
        write_plate_metadata(group, ["A"], ["1"], ["A/1"])
        attrs = group.attrs
        if fmt.version != "0.4":
            attrs = attrs["ome"]
            assert attrs["version"] == fmt.version
        else:
            assert attrs["plate"]["version"] == fmt.version

        assert "plate" in attrs
        assert attrs["plate"]["columns"] == [{"name": "1"}]
        assert attrs["plate"]["rows"] == [{"name": "A"}]
        assert attrs["plate"]["wells"] == [
            {"path": "A/1", "rowIndex": 0, "columnIndex": 0}
        ]
        assert "name" not in attrs["plate"]
        assert "field_count" not in attrs["plate"]
        assert "acquisitions" not in attrs["plate"]
        assert fmt.version in ("0.4", "0.5")
        if fmt.version == "0.4":
            Models04HCS.from_zarr(group)
        elif fmt.version == "0.5":
            # https://github.com/ome-zarr-models/ome-zarr-models-py/issues/218
            Models05HCS.from_zarr(group)

    @pytest.mark.parametrize("fmt", (FormatV04(), FormatV05()))
    def test_12wells_plate(self, fmt):
        rows = ["A", "B", "C", "D"]
        cols = ["1", "2", "3"]
        wells = [
            "A/1",
            "A/2",
            "A/3",
            "B/1",
            "B/2",
            "B/3",
            "C/1",
            "C/2",
            "C/3",
            "D/1",
            "D/2",
            "D/3",
        ]
        if fmt.version == "0.4":
            group = self.root
        else:
            group = self.root_v3
        write_plate_metadata(group, rows, cols, wells, fmt=fmt)
        attrs = group.attrs
        if fmt.version != "0.4":
            attrs = attrs["ome"]

        assert "plate" in attrs
        assert attrs["plate"]["columns"] == [
            {"name": "1"},
            {"name": "2"},
            {"name": "3"},
        ]
        assert attrs["plate"]["rows"] == [
            {"name": "A"},
            {"name": "B"},
            {"name": "C"},
            {"name": "D"},
        ]
        assert attrs["plate"]["wells"] == [
            {"path": "A/1", "rowIndex": 0, "columnIndex": 0},
            {"path": "A/2", "rowIndex": 0, "columnIndex": 1},
            {"path": "A/3", "rowIndex": 0, "columnIndex": 2},
            {"path": "B/1", "rowIndex": 1, "columnIndex": 0},
            {"path": "B/2", "rowIndex": 1, "columnIndex": 1},
            {"path": "B/3", "rowIndex": 1, "columnIndex": 2},
            {"path": "C/1", "rowIndex": 2, "columnIndex": 0},
            {"path": "C/2", "rowIndex": 2, "columnIndex": 1},
            {"path": "C/3", "rowIndex": 2, "columnIndex": 2},
            {"path": "D/1", "rowIndex": 3, "columnIndex": 0},
            {"path": "D/2", "rowIndex": 3, "columnIndex": 1},
            {"path": "D/3", "rowIndex": 3, "columnIndex": 2},
        ]
        assert "name" not in attrs["plate"]
        assert "field_count" not in attrs["plate"]
        assert "acquisitions" not in attrs["plate"]
        assert fmt.version in ("0.4", "0.5")
        if fmt.version == "0.4":
            Models04HCS.from_zarr(group)
        elif fmt.version == "0.5":
            Models05HCS.from_zarr(group)

    @pytest.mark.parametrize("fmt", (FormatV04(), FormatV05()))
    def test_sparse_plate(self, fmt):
        rows = ["A", "B", "C", "D", "E"]
        cols = ["1", "2", "3", "4", "5"]
        wells = [
            "B/2",
            "E/5",
        ]
        if fmt.version == "0.4":
            group = self.root
        else:
            group = self.root_v3
        write_plate_metadata(group, rows, cols, wells)
        attrs = group.attrs
        if fmt.version != "0.4":
            attrs = attrs["ome"]
        assert "plate" in attrs
        assert attrs["plate"]["columns"] == [
            {"name": "1"},
            {"name": "2"},
            {"name": "3"},
            {"name": "4"},
            {"name": "5"},
        ]
        assert attrs["plate"]["rows"] == [
            {"name": "A"},
            {"name": "B"},
            {"name": "C"},
            {"name": "D"},
            {"name": "E"},
        ]
        assert attrs["plate"]["wells"] == [
            {"path": "B/2", "rowIndex": 1, "columnIndex": 1},
            {"path": "E/5", "rowIndex": 4, "columnIndex": 4},
        ]
        assert "name" not in attrs["plate"]
        assert "field_count" not in attrs["plate"]
        assert "acquisitions" not in attrs["plate"]
        assert fmt.version in ("0.4", "0.5")
        if fmt.version == "0.4":
            Models04HCS.from_zarr(group)
        elif fmt.version == "0.5":
            Models05HCS.from_zarr(group)

    @pytest.mark.parametrize("fmt", (FormatV01(), FormatV02(), FormatV03()))
    def test_legacy_wells(self, fmt):
        write_plate_metadata(self.root, ["A"], ["1"], ["A/1"], fmt=fmt)
        assert "plate" in self.root.attrs
        assert self.root.attrs["plate"]["columns"] == [{"name": "1"}]
        assert self.root.attrs["plate"]["rows"] == [{"name": "A"}]
        assert self.root.attrs["plate"]["version"] == fmt.version
        assert self.root.attrs["plate"]["wells"] == [{"path": "A/1"}]
        assert "name" not in self.root.attrs["plate"]
        assert "field_count" not in self.root.attrs["plate"]
        assert "acquisitions" not in self.root.attrs["plate"]

    def test_plate_name(self):
        # We don't need to test v04 and v05 for all tests since
        # the metadata is the same
        write_plate_metadata(str(self.path_v3), ["A"], ["1"], ["A/1"], name="test")
        attrs = zarr.open_group(self.path_v3).attrs.get("ome")
        assert "plate" in attrs
        assert attrs["plate"]["columns"] == [{"name": "1"}]
        assert attrs["plate"]["name"] == "test"
        assert attrs["plate"]["rows"] == [{"name": "A"}]
        assert attrs["version"] == CurrentFormat().version
        assert attrs["plate"]["wells"] == [
            {"path": "A/1", "rowIndex": 0, "columnIndex": 0}
        ]
        assert "field_count" not in attrs["plate"]
        assert "acquisitions" not in attrs["plate"]
        out = zarr.open_group(self.path_v3)
        Models05HCS.from_zarr(out)

    def test_field_count(self):
        write_plate_metadata(
            self.root, ["A"], ["1"], ["A/1"], field_count=10, fmt=FormatV04()
        )
        assert "plate" in self.root.attrs
        assert self.root.attrs["plate"]["columns"] == [{"name": "1"}]
        assert self.root.attrs["plate"]["field_count"] == 10
        assert self.root.attrs["plate"]["rows"] == [{"name": "A"}]
        assert self.root.attrs["plate"]["version"] == FormatV04().version
        assert self.root.attrs["plate"]["wells"] == [
            {"path": "A/1", "rowIndex": 0, "columnIndex": 0}
        ]
        assert "name" not in self.root.attrs["plate"]
        assert "acquisitions" not in self.root.attrs["plate"]
        Models04HCS.from_zarr(self.root)

    def test_acquisitions_minimal(self):
        a = [{"id": 1}, {"id": 2}, {"id": 3}]
        write_plate_metadata(
            str(self.path), ["A"], ["1"], ["A/1"], acquisitions=a, fmt=FormatV04()
        )
        out = zarr.open_group(str(self.path), mode="r")
        plate_attrs = out.attrs
        assert "plate" in dict(plate_attrs)
        assert plate_attrs["plate"]["acquisitions"] == a
        assert plate_attrs["plate"]["columns"] == [{"name": "1"}]
        assert plate_attrs["plate"]["rows"] == [{"name": "A"}]
        assert plate_attrs["plate"]["version"] == FormatV04().version
        assert plate_attrs["plate"]["wells"] == [
            {"path": "A/1", "rowIndex": 0, "columnIndex": 0}
        ]
        assert "name" not in plate_attrs["plate"]
        assert "field_count" not in plate_attrs["plate"]
        Models04HCS.from_zarr(out)

    def test_acquisitions_maximal(self):
        a = [
            {
                "id": 1,
                "name": "acquisition_1",
                "description": " first acquisition",
                "maximumfieldcount": 2,
                "starttime": 1343749391000,
                "endtime": 1343749392000,
            }
        ]
        write_plate_metadata(
            self.root, ["A"], ["1"], ["A/1"], acquisitions=a, fmt=FormatV04()
        )
        assert "plate" in self.root.attrs
        assert self.root.attrs["plate"]["acquisitions"] == a
        assert self.root.attrs["plate"]["columns"] == [{"name": "1"}]
        assert self.root.attrs["plate"]["rows"] == [{"name": "A"}]
        assert self.root.attrs["plate"]["version"] == FormatV04().version
        assert self.root.attrs["plate"]["wells"] == [
            {"path": "A/1", "rowIndex": 0, "columnIndex": 0}
        ]
        assert "name" not in self.root.attrs["plate"]
        assert "field_count" not in self.root.attrs["plate"]
        Models04HCS.from_zarr(self.root)

    @pytest.mark.parametrize(
        "acquisitions",
        (
            [0, 1],
            [{"name": "0"}, {"name": "1"}],
            [{"id": "0"}, {"id": "1"}],
        ),
    )
    def test_invalid_acquisition_keys(self, acquisitions):
        with pytest.raises(ValueError):
            write_plate_metadata(
                self.root_v3, ["A"], ["1"], ["A/1"], acquisitions=acquisitions
            )

    def test_unspecified_acquisition_keys(self):
        a = [{"id": 0, "unspecified_key": "0"}]
        write_plate_metadata(self.root, ["A"], ["1"], ["A/1"], acquisitions=a)
        assert "plate" in self.root.attrs
        assert self.root.attrs["plate"]["acquisitions"] == a

    @pytest.mark.parametrize(
        "wells",
        (None, [], [1]),
    )
    def test_invalid_well_list(self, wells):
        with pytest.raises(ValueError):
            write_plate_metadata(self.root, ["A"], ["1"], wells)

    @pytest.mark.parametrize(
        "wells",
        (
            # Missing required keys
            [{"id": "test"}],
            [{"path": "A/1"}],
            [{"path": "A/1", "rowIndex": 0}],
            [{"path": "A/1", "columnIndex": 0}],
            [{"rowIndex": 0, "columnIndex": 0}],
            # Invalid paths
            [{"path": 0, "rowIndex": 0, "columnIndex": 0}],
            [{"path": None, "rowIndex": 0, "columnIndex": 0}],
            [{"path": "plate/A/1", "rowIndex": 0, "columnIndex": 0}],
            [{"path": "plate/A1", "rowIndex": 0, "columnIndex": 0}],
            [{"path": "A/1/0", "rowIndex": 0, "columnIndex": 0}],
            [{"path": "A1", "rowIndex": 0, "columnIndex": 0}],
            [{"path": "0", "rowIndex": 0, "columnIndex": 0}],
            # Invalid row/column indices
            [{"path": "A/1", "rowIndex": "0", "columnIndex": 0}],
            [{"path": "A/1", "rowIndex": 0, "columnIndex": "0"}],
            # Undefined rows/columns
            [{"path": "C/1", "rowIndex": 2, "columnIndex": 0}],
            [{"path": "A/3", "rowIndex": 0, "columnIndex": 2}],
            # Mismatching indices
            [{"path": "A/1", "rowIndex": 0, "columnIndex": 1}],
            [{"path": "A/1", "rowIndex": 1, "columnIndex": 0}],
        ),
    )
    def test_invalid_well_keys(self, wells):
        with pytest.raises(ValueError):
            write_plate_metadata(self.root, ["A"], ["1"], wells, fmt=FormatV04())

    @pytest.mark.parametrize("fmt", (FormatV01(), FormatV02(), FormatV03()))
    def test_legacy_unspecified_well_keys(self, fmt):
        wells = [
            {"path": "A/1", "unspecified_key": "alpha"},
            {"path": "A/2", "unspecified_key": "beta"},
            {"path": "B/1", "unspecified_key": "gamma"},
        ]
        write_plate_metadata(self.root, ["A", "B"], ["1", "2"], wells, fmt=fmt)
        assert "plate" in self.root.attrs
        assert self.root.attrs["plate"]["columns"] == [{"name": "1"}, {"name": "2"}]
        assert self.root.attrs["plate"]["rows"] == [{"name": "A"}, {"name": "B"}]
        assert self.root.attrs["plate"]["version"] == fmt.version
        assert self.root.attrs["plate"]["wells"] == wells

    def test_unspecified_well_keys(self):
        wells = [
            {
                "path": "A/1",
                "rowIndex": 0,
                "columnIndex": 0,
                "unspecified_key": "alpha",
            },
            {"path": "A/2", "rowIndex": 0, "columnIndex": 1, "unspecified_key": "beta"},
            {
                "path": "B/1",
                "rowIndex": 1,
                "columnIndex": 0,
                "unspecified_key": "gamma",
            },
        ]
        write_plate_metadata(self.root, ["A", "B"], ["1", "2"], wells, fmt=FormatV04())
        assert "plate" in self.root.attrs
        assert self.root.attrs["plate"]["columns"] == [{"name": "1"}, {"name": "2"}]
        assert self.root.attrs["plate"]["rows"] == [{"name": "A"}, {"name": "B"}]
        assert self.root.attrs["plate"]["version"] == FormatV04().version
        assert self.root.attrs["plate"]["wells"] == wells
        Models04HCS.from_zarr(self.root)

    def test_missing_well_keys(self):
        wells = [
            {"path": "A/1"},
            {"path": "A/2"},
            {"path": "B/1"},
        ]
        with pytest.raises(ValueError):
            write_plate_metadata(
                self.root, ["A", "B"], ["1", "2"], wells, fmt=FormatV04()
            )

    def test_well_not_in_rows(self):
        wells = ["A/1", "B/1", "C/1"]
        with pytest.raises(ValueError):
            write_plate_metadata(
                self.root, ["A", "B"], ["1", "2"], wells, fmt=FormatV04()
            )

    def test_well_not_in_columns(self):
        wells = ["A/1", "A/2", "A/3"]
        with pytest.raises(ValueError):
            write_plate_metadata(
                self.root, ["A", "B"], ["1", "2"], wells, fmt=FormatV04()
            )

    @pytest.mark.parametrize("rows", (["A", "B", "B"], ["A", "&"]))
    def test_invalid_rows(self, rows):
        with pytest.raises(ValueError):
            write_plate_metadata(self.root, rows, ["1"], ["A/1"], fmt=FormatV04())

    @pytest.mark.parametrize("columns", (["1", "2", "2"], ["1", "&"]))
    def test_invalid_columns(self, columns):
        with pytest.raises(ValueError):
            write_plate_metadata(self.root, ["A"], columns, ["A/1"], fmt=FormatV04())


class TestWellMetadata:
    @pytest.fixture(autouse=True)
    def initdir(self, tmpdir):
        self.path = pathlib.Path(tmpdir.mkdir("data"))
        # create zarr v2 group...
        self.root = zarr.open_group(self.path, mode="w", zarr_format=2)

        # create zarr v3 group too...
        self.path_v3 = self.path / "v3"
        self.root_v3 = zarr.open_group(self.path_v3, mode="w", zarr_format=3)

    @pytest.mark.parametrize("fmt", (FormatV04(), CurrentFormat()))
    @pytest.mark.parametrize("images", (["0"], [{"path": "0"}]))
    def test_minimal_well(self, images, fmt):
        if fmt.version == "0.4":
            group = self.root
        else:
            group = self.root_v3
        write_well_metadata(group, images, fmt)
        # we want to be sure this is zarr v2 / v3, so we load json manually too
        attrs = dict(group.attrs)
        print(fmt.version, fmt.version.startswith(("0.1", "0.2", "0.3", "0.4")), attrs)
        if not fmt.version.startswith(("0.1", "0.2", "0.3", "0.4")):
            attrs = attrs.get("ome")
            assert attrs["version"] == fmt.version
            json_text = (self.path_v3 / "zarr.json").read_text(encoding="utf-8")
            attrs_json = json.loads(json_text).get("attributes", {}).get("ome", {})
        else:
            json_text = (self.path / ".zattrs").read_text(encoding="utf-8")
            attrs_json = json.loads(json_text)
            assert attrs["well"]["version"] == fmt.version

        assert "well" in attrs_json
        assert attrs["well"]["images"] == [{"path": "0"}]
        if fmt.version == "0.4":
            Models04Well.from_zarr(group)
        elif fmt.version == "0.5":
            Models05Well.from_zarr(group)

    @pytest.mark.parametrize(
        "images",
        (
            ["0", "1", "2"],
            [
                {"path": "0"},
                {"path": "1"},
                {"path": "2"},
            ],
        ),
    )
    def test_multiple_images(self, images):
        write_well_metadata(self.root_v3, images)
        assert "well" in self.root_v3.attrs.get("ome", {})
        assert self.root_v3.attrs["ome"]["well"]["images"] == [
            {"path": "0"},
            {"path": "1"},
            {"path": "2"},
        ]
<<<<<<< HEAD
        assert self.root_v3.attrs["ome"]["version"] == CurrentFormat().version
=======
        assert self.root_v3.attrs["ome"]["version"] == FormatV05().version
        Models05Well.from_zarr(self.root_v3)
>>>>>>> 28dd337e

    @pytest.mark.parametrize("fmt", (FormatV01(), FormatV02(), FormatV03()))
    def test_version(self, fmt):
        write_well_metadata(self.root, ["0"], fmt=fmt)
        assert "well" in self.root.attrs
        assert self.root.attrs["well"]["images"] == [{"path": "0"}]
        assert self.root.attrs["well"]["version"] == fmt.version

    def test_multiple_acquisitions(self):
        images = [
            {"path": "0", "acquisition": 1},
            {"path": "1", "acquisition": 2},
            {"path": "2", "acquisition": 3},
        ]
        write_well_metadata(self.root, images)
        assert "well" in self.root.attrs
        assert self.root.attrs["well"]["images"] == images
        assert self.root.attrs["well"]["version"] == FormatV04().version
        Models04Well.from_zarr(self.root)

    @pytest.mark.parametrize(
        "images",
        (
            [{"acquisition": 0}, {"acquisition": 1}],
            [{"path": "0", "acquisition": "0"}, {"path": "1", "acquisition": "1"}],
            [{"path": 0}, {"path": 1}],
            [0, 1],
        ),
    )
    def test_invalid_images(self, images):
        with pytest.raises(ValueError):
            write_well_metadata(self.root, images)

    def test_unspecified_images_keys(self):
        images = [
            {"path": "0", "acquisition": 1, "unspecified_key": "alpha"},
            {"path": "1", "acquisition": 2, "unspecified_key": "beta"},
            {"path": "2", "acquisition": 3, "unspecified_key": "gamma"},
        ]
        write_well_metadata(self.root, images)
        assert "well" in self.root.attrs
        assert self.root.attrs["well"]["images"] == images
        assert self.root.attrs["well"]["version"] == FormatV04().version


class TestLabelWriter:
    @pytest.fixture(autouse=True)
    def initdir(self, tmpdir):
        self.path = pathlib.Path(tmpdir.mkdir("data"))
        # create zarr v2 group...
        self.root = zarr.open_group(self.path, mode="w", zarr_format=2)
        # create zarr v3 group...
        self.path_v3 = self.path / "v3"
        self.root_v3 = zarr.open_group(self.path_v3, mode="w", zarr_format=3)

    def create_image_data(self, group, shape, scaler, fmt, axes, transformations):
        rng = np.random.default_rng(0)
        data = rng.poisson(10, size=shape).astype(np.uint8)
        write_image(
            image=data,
            group=group,
            scaler=scaler,
            fmt=fmt,
            axes=axes,
            coordinate_transformations=transformations,
            storage_options=dict(chunks=(128, 128)),
        )

    @pytest.fixture(
        params=(
            (1, 2, 1, 256, 256),
            (3, 512, 512),
            (256, 256),
        ),
        ids=["5D", "3D", "2D"],
    )
    def shape(self, request):
        return request.param

    @pytest.fixture(params=[True, False], ids=["scale", "noop"])
    def scaler(self, request):
        if request.param:
            return Scaler()
        else:
            return None

    def verify_label_data(
        self, img_path, label_name, label_data, fmt, shape, transformations
    ):
        # Verify image data
        out = zarr.open_group(f"{img_path}/labels/{label_name}")
        node_metadata = out.attrs
        if "ome" in node_metadata:
            node_metadata = node_metadata["ome"]
        assert "multiscales" in node_metadata
        paths = [d["path"] for d in node_metadata["multiscales"][0]["datasets"]]
        node_data = [da.from_zarr(out[path]) for path in paths]
        if fmt.version in ("0.1", "0.2"):
            # v0.1 and v0.2 MUST be 5D
            assert node_data[0].ndim == 5
        else:
            assert node_data[0].shape == shape

        if fmt.version not in ("0.1", "0.2", "0.3"):
            cfs = [
                d["coordinateTransformations"]
                for d in node_metadata["multiscales"][0]["datasets"]
            ]
            for transf, expected in zip(cfs, transformations):
                assert transf == expected
        assert np.allclose(label_data, node_data[0][...].compute())

        # Verify label metadata
        label_root = zarr.open(f"{img_path}/labels", mode="r")
        label_attrs = label_root.attrs
        if fmt.version == "0.5":
            label_attrs = label_attrs["ome"]
        assert "labels" in label_attrs
        assert label_name in label_attrs["labels"]

        label_group = zarr.open(f"{img_path}/labels/{label_name}", mode="r")
        imglabel_attrs = label_group.attrs
        if fmt.version == "0.5":
            imglabel_attrs = imglabel_attrs["ome"]
            assert imglabel_attrs["version"] == fmt.version
        else:
            assert imglabel_attrs["image-label"]["version"] == fmt.version
        assert "image-label" in imglabel_attrs

        # Verify multiscale metadata
        name = imglabel_attrs["multiscales"][0].get("name", "")
        assert label_name == name

    @pytest.mark.parametrize(
        "format_version",
        (
            pytest.param(FormatV01, id="V01"),
            pytest.param(FormatV02, id="V02"),
            pytest.param(FormatV03, id="V03"),
            pytest.param(FormatV04, id="V04"),
            pytest.param(FormatV05, id="V05"),
        ),
    )
    @pytest.mark.parametrize("array_constructor", [np.array, da.from_array])
    def test_write_labels(self, shape, scaler, format_version, array_constructor):
        fmt = format_version()
        if fmt.version == "0.5":
            img_path = self.path_v3
            group = self.root_v3
        else:
            img_path = self.path
            group = self.root

        axes = "tczyx"[-len(shape) :]
        transformations = []
        for dataset_transfs in TRANSFORMATIONS:
            transf = dataset_transfs[0]
            # e.g. slice [1, 1, z, x, y] -> [z, x, y] for 3D
            transformations.append(
                [{"type": "scale", "scale": transf["scale"][-len(shape) :]}]
            )
            if scaler is None:
                break

        # create the actual label data
        label_data = np.random.randint(0, 1000, size=shape)
        if fmt.version in ("0.1", "0.2"):
            # v0.1 and v0.2 require 5d
            expand_dims = (np.s_[None],) * (5 - len(shape))
            label_data = label_data[expand_dims]
            assert label_data.ndim == 5
        label_name = "my-labels"
        label_data = array_constructor(label_data)

        # create the root level image data
        self.create_image_data(group, shape, scaler, fmt, axes, transformations)

        write_labels(
            label_data,
            group,
            scaler=scaler,
            name=label_name,
            fmt=fmt,
            axes=axes,
            coordinate_transformations=transformations,
        )
        self.verify_label_data(
            img_path, label_name, label_data, fmt, shape, transformations
        )
        if fmt.version == "0.4":
            test_root = zarr.open(self.path)
            Models04Labels.from_zarr(test_root["labels"])

    @pytest.mark.parametrize(
        "format_version",
        (
            pytest.param(FormatV01, id="V01"),
            pytest.param(FormatV02, id="V02"),
            pytest.param(FormatV03, id="V03"),
            pytest.param(FormatV04, id="V04"),
            pytest.param(FormatV05, id="V05"),
        ),
    )
    @pytest.mark.parametrize("array_constructor", [np.array, da.from_array])
    def test_write_multiscale_labels(
        self, shape, scaler, format_version, array_constructor
    ):
        fmt = format_version()
        if fmt.version == "0.5":
            img_path = self.path_v3
            group = self.root_v3
        else:
            img_path = self.path
            group = self.root
        axes = "tczyx"[-len(shape) :]
        transformations = []
        for dataset_transfs in TRANSFORMATIONS:
            transf = dataset_transfs[0]
            # e.g. slice [1, 1, z, x, y] -> [z, x, y] for 3D
            transformations.append(
                [{"type": "scale", "scale": transf["scale"][-len(shape) :]}]
            )

        # create the actual label data
        label_data = np.random.randint(0, 1000, size=shape)
        if fmt.version in ("0.1", "0.2"):
            # v0.1 and v0.2 require 5d
            expand_dims = (np.s_[None],) * (5 - len(shape))
            label_data = label_data[expand_dims]
            assert label_data.ndim == 5
        label_data = array_constructor(label_data)

        label_name = "my-labels"
        if scaler is None:
            transformations = [transformations[0]]
            labels_mip = [label_data]
        else:
            labels_mip = scaler.nearest(label_data)

        # create the root level image data
        self.create_image_data(group, shape, scaler, fmt, axes, transformations)

        write_multiscale_labels(
            labels_mip,
            group,
            name=label_name,
            fmt=fmt,
            axes=axes,
            coordinate_transformations=transformations,
        )
        self.verify_label_data(
            img_path, label_name, label_data, fmt, shape, transformations
        )

    @pytest.mark.parametrize(
        "fmt",
        (pytest.param(FormatV04(), id="V04"), pytest.param(FormatV05(), id="V05")),
    )
    @pytest.mark.parametrize("array_constructor", [np.array, da.from_array])
    def test_two_label_images(self, array_constructor, fmt):
        if fmt.version == "0.5":
            img_path = self.path_v3
            group = self.root_v3
        else:
            img_path = self.path
            group = self.root
        axes = "tczyx"
        transformations = []
        for dataset_transfs in TRANSFORMATIONS:
            transf = dataset_transfs[0]
            transformations.append([{"type": "scale", "scale": transf["scale"]}])

        # create the root level image data
        shape = (1, 2, 1, 256, 256)
        scaler = Scaler()
        self.create_image_data(
            group,
            shape,
            scaler,
            axes=axes,
            fmt=fmt,
            transformations=transformations,
        )

        label_names = ("first_labels", "second_labels")
        for label_name in label_names:
            label_data = np.random.randint(0, 1000, size=shape)
            label_data = array_constructor(label_data)
            labels_mip = scaler.nearest(label_data)

            write_multiscale_labels(
                labels_mip,
                group,
                name=label_name,
                fmt=fmt,
                axes=axes,
                coordinate_transformations=transformations,
            )
            self.verify_label_data(
                img_path, label_name, label_data, fmt, shape, transformations
            )

        # Verify label metadata
        label_root = zarr.open(f"{img_path}/labels", mode="r")
        attrs = label_root.attrs
        if fmt.version == "0.5":
            attrs = attrs["ome"]
        assert "labels" in attrs
        assert len(attrs["labels"]) == len(label_names)
        assert all(label_name in attrs["labels"] for label_name in label_names)<|MERGE_RESOLUTION|>--- conflicted
+++ resolved
@@ -967,13 +967,13 @@
         self.path_v3 = self.path / "v3"
         self.root_v3 = zarr.open_group(self.path_v3, mode="w", zarr_format=3)
 
-    @pytest.mark.parametrize("fmt", (FormatV04(), CurrentFormat()))
+    @pytest.mark.parametrize("fmt", (FormatV04(), FormatV05(), CurrentFormat()))
     def test_minimal_plate(self, fmt):
         if fmt.version == "0.4":
             group = self.root
         else:
             group = self.root_v3
-        write_plate_metadata(group, ["A"], ["1"], ["A/1"])
+        write_plate_metadata(group, ["A"], ["1"], ["A/1"], fmt=fmt)
         attrs = group.attrs
         if fmt.version != "0.4":
             attrs = attrs["ome"]
@@ -990,7 +990,6 @@
         assert "name" not in attrs["plate"]
         assert "field_count" not in attrs["plate"]
         assert "acquisitions" not in attrs["plate"]
-        assert fmt.version in ("0.4", "0.5")
         if fmt.version == "0.4":
             Models04HCS.from_zarr(group)
         elif fmt.version == "0.5":
@@ -1059,7 +1058,7 @@
         elif fmt.version == "0.5":
             Models05HCS.from_zarr(group)
 
-    @pytest.mark.parametrize("fmt", (FormatV04(), FormatV05()))
+    @pytest.mark.parametrize("fmt", (FormatV04(), FormatV05(), CurrentFormat()))
     def test_sparse_plate(self, fmt):
         rows = ["A", "B", "C", "D", "E"]
         cols = ["1", "2", "3", "4", "5"]
@@ -1071,7 +1070,7 @@
             group = self.root
         else:
             group = self.root_v3
-        write_plate_metadata(group, rows, cols, wells)
+        write_plate_metadata(group, rows, cols, wells, fmt=fmt)
         attrs = group.attrs
         if fmt.version != "0.4":
             attrs = attrs["ome"]
@@ -1097,7 +1096,6 @@
         assert "name" not in attrs["plate"]
         assert "field_count" not in attrs["plate"]
         assert "acquisitions" not in attrs["plate"]
-        assert fmt.version in ("0.4", "0.5")
         if fmt.version == "0.4":
             Models04HCS.from_zarr(group)
         elif fmt.version == "0.5":
@@ -1130,8 +1128,9 @@
         ]
         assert "field_count" not in attrs["plate"]
         assert "acquisitions" not in attrs["plate"]
-        out = zarr.open_group(self.path_v3)
-        Models05HCS.from_zarr(out)
+        # TODO: update when Models supports v0.6
+        # out = zarr.open_group(self.path_v3)
+        # Models05HCS.from_zarr(out)
 
     def test_field_count(self):
         write_plate_metadata(
@@ -1386,12 +1385,8 @@
             {"path": "1"},
             {"path": "2"},
         ]
-<<<<<<< HEAD
         assert self.root_v3.attrs["ome"]["version"] == CurrentFormat().version
-=======
-        assert self.root_v3.attrs["ome"]["version"] == FormatV05().version
-        Models05Well.from_zarr(self.root_v3)
->>>>>>> 28dd337e
+        # Models05Well.from_zarr(self.root_v3)
 
     @pytest.mark.parametrize("fmt", (FormatV01(), FormatV02(), FormatV03()))
     def test_version(self, fmt):
