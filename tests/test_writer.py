import filecmp
import json
import pathlib
from typing import Any

import dask.array as da
import numpy as np
import pytest
import zarr
from dask import persist
from numcodecs import Blosc
<<<<<<< HEAD
from skimage.data import binary_blobs
=======
from ome_zarr_models.v04 import HCS as Models04HCS
from ome_zarr_models.v04 import Image as Models04Image
from ome_zarr_models.v04 import Labels as Models04Labels
from ome_zarr_models.v04 import Well as Models04Well
from ome_zarr_models.v05.hcs import HCS as Models05HCS
from ome_zarr_models.v05.image import Image as Models05Image
from ome_zarr_models.v05.well import Well as Models05Well
>>>>>>> b49986e4
from zarr.abc.codec import BytesBytesCodec
from zarr.codecs import BloscCodec

from ome_zarr.format import (
    CurrentFormat,
    FormatV01,
    FormatV02,
    FormatV03,
    FormatV04,
    FormatV05,
)
from ome_zarr.io import ZarrLocation, parse_url
from ome_zarr.reader import Multiscales, Reader
from ome_zarr.scale import Scaler
from ome_zarr.writer import (
    _get_valid_axes,
    _retuple,
    write_image,
    write_labels,
    write_multiscale,
    write_multiscale_labels,
    write_multiscales_metadata,
    write_plate_metadata,
    write_well_metadata,
)

TRANSFORMATIONS = [
    [{"scale": [1, 1, 0.5, 0.18, 0.18], "type": "scale"}],
    [{"scale": [1, 1, 0.5, 0.36, 0.36], "type": "scale"}],
    [{"scale": [1, 1, 0.5, 0.72, 0.72], "type": "scale"}],
    [{"scale": [1, 1, 0.5, 1.44, 1.44], "type": "scale"}],
    [{"scale": [1, 1, 0.5, 2.88, 2.88], "type": "scale"}],
]


class TestWriter:
    @pytest.fixture(autouse=True)
    def initdir(self, tmpdir):
        self.path = pathlib.Path(tmpdir.mkdir("data"))
        # create zarr v2 group...
        self.store = parse_url(self.path, mode="w", fmt=FormatV04()).store
        self.root = zarr.group(store=self.store)
        self.group = self.root.create_group("test")

        # let's create zarr v3 group too...
        self.path_v3 = self.path / "v3"
        store_v3 = parse_url(self.path_v3, mode="w").store
        root_v3 = zarr.group(store=store_v3)
        self.group_v3 = root_v3.create_group("test")

    def create_data(self, shape, dtype=np.uint8, mean_val=10):
        rng = np.random.default_rng(0)
        return rng.poisson(mean_val, size=shape).astype(dtype)

    @pytest.fixture(
        params=(
            (1, 2, 1, 256, 256),
            (3, 512, 512),
            (300, 500),  # test edge chunks of different shapes
        ),
        ids=["5D", "3D", "2D"],
    )
    def shape(self, request):
        return request.param

    @pytest.fixture(params=[True, False], ids=["scale", "noop"])
    def scaler(self, request):
        if request.param:
            return Scaler()
        else:
            return None

    @pytest.mark.parametrize(
        "format_version",
        (
            pytest.param(FormatV01, id="V01"),
            pytest.param(FormatV02, id="V02"),
            pytest.param(FormatV03, id="V03"),
            pytest.param(FormatV04, id="V04"),
            pytest.param(FormatV05, id="V05"),
        ),
    )
    @pytest.mark.parametrize("array_constructor", [np.array, da.from_array])
    @pytest.mark.parametrize("storage_options_list", [True, False])
    def test_writer(
        self, shape, scaler, format_version, array_constructor, storage_options_list
    ):
        version = format_version()

        if version.version == "0.5":
            group = self.group_v3
            grp_path = self.path_v3 / "test"
        else:
            group = self.group
            grp_path = self.path / "test"

        data = self.create_data(shape)
        data = array_constructor(data)
        axes = "tczyx"[-len(shape) :]
        transformations = []
        for dataset_transfs in TRANSFORMATIONS:
            transf = dataset_transfs[0]
            # e.g. slice [1, 1, z, x, y] -> [z, x, y] for 3D
            transformations.append(
                [{"type": "scale", "scale": transf["scale"][-len(shape) :]}]
            )
        if scaler is None:
            transformations = [transformations[0]]
        chunks = [(128, 128), (50, 50), (25, 25), (25, 25), (25, 25), (25, 25)]
        storage_options = {"chunks": chunks[0]}
        if storage_options_list:
            storage_options = [{"chunks": chunk} for chunk in chunks]
        write_image(
            image=data,
            group=group,
            scaler=scaler,
            fmt=version,
            axes=axes,
            coordinate_transformations=transformations,
            storage_options=storage_options,
        )

        # Verify
        reader = Reader(parse_url(f"{grp_path}"))
        node = next(iter(reader()))
        assert Multiscales.matches(node.zarr)
        if version.version in ("0.1", "0.2"):
            # v0.1 and v0.2 MUST be 5D
            assert node.data[0].ndim == 5
        else:
            assert node.data[0].shape == shape
        print("node.metadata", node.metadata)
        if version.version not in ("0.1", "0.2", "0.3"):
            for transf, expected in zip(
                node.metadata["coordinateTransformations"], transformations
            ):
                assert transf == expected
            assert len(node.metadata["coordinateTransformations"]) == len(node.data)
        # check chunks for first 2 resolutions (before shape gets smaller than chunk)
        for level, nd_array in enumerate(node.data[:2]):
            expected = chunks[level] if storage_options_list else chunks[0]
            first_chunk = [c[0] for c in nd_array.chunks]
            assert tuple(first_chunk) == _retuple(expected, nd_array.shape)
        assert np.allclose(data, node.data[0][...].compute())

        if version.version == "0.4":
            # Validate with ome-zarr-models-py: only supports v0.4
            Models04Image.from_zarr(group)
        elif version.version == "0.5":
            Models05Image.from_zarr(group)

    def test_mix_zarr_formats(self):
        # check group zarr v2 and v3 matches fmt
        data = self.create_data((64, 64, 64))
        with pytest.raises(ValueError, match=r"Group is zarr_format: 2"):
            write_image(data, self.group, axes="zyx", fmt=CurrentFormat())

        with pytest.raises(ValueError, match=r"Group is zarr_format: 3"):
            write_multiscale([data], self.group_v3, fmt=FormatV04())

        with pytest.raises(ValueError, match=r"Group is zarr_format: 3"):
            write_plate_metadata(self.group_v3, ["A"], ["1"], ["A/1"], fmt=FormatV04())

        with pytest.raises(ValueError, match=r"Group is zarr_format: 2"):
            write_well_metadata(self.group, [{"path": "0"}], fmt=CurrentFormat())

    @pytest.mark.parametrize("zarr_format", [2, 3])
    @pytest.mark.parametrize("array_constructor", [np.array, da.from_array])
    def test_write_image_current(self, array_constructor, zarr_format):
        shape = (64, 64, 64)
        data = self.create_data(shape)
        data = array_constructor(data)

        if zarr_format == 2:
            group = self.group
            grp_path = self.path / "test"
        else:
            group = self.group_v3
            grp_path = self.path_v3 / "test"

        write_image(data, group, axes="zyx")
        reader = Reader(parse_url(f"{grp_path}"))

        # manually check this is zarr v2 or v3
        if zarr_format == 2:
            json_text = (grp_path / ".zattrs").read_text(encoding="utf-8")
            attrs_json = json.loads(json_text)
        else:
            json_text = (grp_path / "zarr.json").read_text(encoding="utf-8")
            attrs_json = json.loads(json_text).get("attributes", {}).get("ome", {})
        assert "multiscales" in attrs_json

        image_node = next(iter(reader()))
        for transfs in image_node.metadata["coordinateTransformations"]:
            assert len(transfs) == 1
            assert transfs[0]["type"] == "scale"
            assert len(transfs[0]["scale"]) == len(shape)
            # Scaler only downsamples x and y. z scale will be 1
            assert transfs[0]["scale"][0] == 1
            for value in transfs[0]["scale"]:
                assert value >= 1

    @pytest.mark.parametrize("read_from_zarr", [True, False])
    @pytest.mark.parametrize("compute", [True, False])
    @pytest.mark.parametrize("zarr_format", [2, 3])
    def test_write_image_dask(self, read_from_zarr, compute, zarr_format):
        if zarr_format == 2:
            grp_path = self.path / "test"
            fmt = FormatV04()
            zarr_attrs = ".zattrs"
            zarr_array = ".zarray"
            group = self.group
        else:
            grp_path = self.path_v3 / "test"
            fmt = CurrentFormat()
            zarr_attrs = "zarr.json"
            zarr_array = "zarr.json"
            group = self.group_v3

        # Size 100 tests resize shapes: https://github.com/ome/ome-zarr-py/issues/219
        shape = (128, 200, 200)
        data = self.create_data(shape)
        data_delayed = da.from_array(data)
        chunks = (32, 32)
        # same NAME needed for exact zarr_attrs match below
        # (otherwise group.name is used)
        NAME = "test_write_image_dask"
        opts = {"chunks": chunks}
        if read_from_zarr:
            # write to zarr and re-read as dask...
            path = f"{grp_path}/temp/"
            store = parse_url(path, mode="w", fmt=fmt).store
            # store and group will be zarr v2 or v3 depending on fmt
            temp_group = zarr.group(store=store).create_group("to_dask")
            assert temp_group.info._zarr_format == zarr_format
            write_image(
                data_delayed,
                temp_group,
                axes="zyx",
                storage_options=opts,
                name=NAME,
            )
            print("PATH", f"{grp_path}/temp/to_dask")
            loc = ZarrLocation(f"{grp_path}/temp/to_dask")

            reader = Reader(loc)()
            nodes = list(reader)
            data_delayed = nodes[0].load(Multiscales).array(resolution="0")
            # check that the data is the same
            assert np.allclose(data, data_delayed[...].compute())

        assert group.info._zarr_format == zarr_format
        dask_delayed_jobs = write_image(
            data_delayed,
            group,
            axes="zyx",
            storage_options={"chunks": chunks},
            compute=compute,
            name=NAME,
        )

        assert not compute == len(dask_delayed_jobs)

        if not compute:
            # can be configured to use a Local or Slurm cluster
            # before persisting the jobs
            dask_delayed_jobs = persist(*dask_delayed_jobs)

        # check the data written to zarr v2 or v3 group
        reader = Reader(parse_url(f"{grp_path}"))
        image_node = next(iter(reader()))
        first_chunk = [c[0] for c in image_node.data[0].chunks]
        assert tuple(first_chunk) == _retuple(chunks, image_node.data[0].shape)
        for level, transfs in enumerate(
            image_node.metadata["coordinateTransformations"]
        ):
            assert len(transfs) == 1
            assert transfs[0]["type"] == "scale"
            assert len(transfs[0]["scale"]) == len(shape)
            # Scaler only downsamples x and y. z scale will be 1
            assert transfs[0]["scale"][0] == 1
            for value in transfs[0]["scale"]:
                assert value >= 1
            if read_from_zarr and level < 3:
                # if shape smaller than chunk, dask writer uses chunk == shape
                # so we only compare larger resolutions
                assert filecmp.cmp(
                    f"{grp_path}/temp/to_dask/{level}/{zarr_array}",
                    f"{grp_path}/{level}/{zarr_array}",
                    shallow=False,
                )

        if read_from_zarr:
            # exact match, including NAME
            assert filecmp.cmp(
                f"{grp_path}/temp/to_dask/{zarr_attrs}",
                f"{grp_path}/{zarr_attrs}",
                shallow=False,
            )

        # Validate with ome-zarr-models-py
        if fmt.version == "0.4":
            Models04Image.from_zarr(group)
        elif fmt.version == "0.5":
            Models05Image.from_zarr(group)

    def test_write_image_scalar_chunks(self):
        """
        Make sure a scalar chunks value is applied to all dimensions,
        matching the behaviour of zarr-python.
        """
        shape = (64, 64, 64)
        data = np.array(self.create_data(shape))
        write_image(
            image=data, group=self.group, axes="xyz", storage_options={"chunks": 32}
        )
        for data in self.group.array_values():
            print(data)
            assert data.chunks == (32, 32, 32)

    @pytest.mark.parametrize(
        "format_version",
        (
            pytest.param(FormatV04, id="V04"),
            pytest.param(FormatV05, id="V05"),
        ),
    )
    @pytest.mark.parametrize("array_constructor", [np.array, da.from_array])
    def test_write_image_compressed(self, array_constructor, format_version):
        shape = (64, 64, 64)
        data = self.create_data(shape)
        data = array_constructor(data)
        path = self.path / "test_write_image_compressed"
        store = parse_url(path, mode="w", fmt=format_version()).store
        root = zarr.group(store=store)
        CNAME = "lz4"
        LEVEL = 4
        if format_version().zarr_format == 3:
            compressor = BloscCodec(cname=CNAME, clevel=LEVEL, shuffle="shuffle")
            assert isinstance(compressor, BytesBytesCodec)
            if isinstance(data, da.Array):
                # skip test - can't get this to pass. Fails with:
                # ValueError: compressor cannot be used for arrays with zarr_format 3.
                # Use bytes-to-bytes codecs instead.
                pytest.skip("storage_options['compressor'] fails in da.to_zarr()")
        else:
            compressor = Blosc(cname=CNAME, clevel=LEVEL, shuffle=Blosc.SHUFFLE)

        write_image(
            data,
            root,
            axes="zyx",
            storage_options={"compressor": compressor},
        )
        group = zarr.open(f"{path}")
        for ds in ["0", "1"]:
            assert len(group[ds].info._compressors) > 0
            comp = group[ds].info._compressors[0]
            if format_version().zarr_format == 3:
                print("comp", comp.to_dict())
                # {'configuration': {'checksum': False, 'level': 0}, 'name': 'zstd'}
                assert comp.to_dict() == {
                    "name": "blosc",
                    "configuration": {
                        "typesize": 1,
                        "cname": CNAME,
                        "clevel": LEVEL,
                        "shuffle": "shuffle",
                        "blocksize": 0,
                    },
                }
            else:
                print("comp", comp.get_config())
                assert comp.get_config() == {
                    "id": "blosc",
                    "cname": CNAME,
                    "clevel": LEVEL,
                    "shuffle": Blosc.SHUFFLE,
                    "blocksize": 0,
                }
        assert format_version().version in ("0.4", "0.5")
        if format_version().version == "0.4":
            Models04Image.from_zarr(group)
        elif format_version().version == "0.5":
            Models05Image.from_zarr(group)

    @pytest.mark.parametrize(
        "format_version",
        (
            pytest.param(FormatV04, id="V04"),
            pytest.param(FormatV05, id="V05"),
        ),
    )
    @pytest.mark.parametrize("array_constructor", [np.array, da.from_array])
    def test_default_compression(self, array_constructor, format_version):
        """Test that the default compression is not None.

        We make an array of zeros which should compress trivially easily,
        write out the chunks, and check that they are smaller than the raw
        data.
        """
        arr_np = np.zeros((2, 50, 200, 400), dtype=np.uint8)
        # avoid empty chunks so they are guaranteed to be written out to disk
        arr_np[0, 0, 0, 0] = 1
        # 4MB chunks, trivially compressible
        arr = array_constructor(arr_np)
        # tempdir = TemporaryDirectory(suffix=".ome.zarr")
        # self.path = pathlib.Path(tmpdir.mkdir("data"))
        path = self.path / "test_default_compression"
        store = parse_url(path, mode="w", fmt=format_version()).store
        root = zarr.group(store=store)
        assert root.info._zarr_format == format_version().zarr_format
        # no compressor options, we are checking default
        write_image(
            arr, group=root, axes="tzyx", storage_options=dict(chunks=(1, 100, 100))
        )

        # check chunk: multiscale level 0, 4D chunk at (0, 0, 0, 0)
        c = ""
        for ds in ["0", "1"]:
            if format_version().zarr_format == 3:
                assert (path / "zarr.json").exists()
                assert (path / ds / "zarr.json").exists()
                c = "c/"
                json_text = (path / ds / "zarr.json").read_text(encoding="utf-8")
                arr_json = json.loads(json_text)
                assert arr_json["codecs"][0]["name"] == "bytes"
                assert arr_json["codecs"][1] == {
                    "name": "zstd",
                    "configuration": {"level": 0, "checksum": False},
                }
            else:
                assert (path / ".zattrs").exists()
                json_text = (path / ds / ".zarray").read_text(encoding="utf-8")
                arr_json = json.loads(json_text)
                assert arr_json["compressor"] == {
                    "blocksize": 0,
                    "clevel": 5,
                    "cname": "zstd",
                    "id": "blosc",
                    "shuffle": 1,
                }

        chunk_size = (path / f"0/{c}0/0/0/0").stat().st_size
        assert chunk_size < 4e6

    @pytest.mark.parametrize(
        "format_version",
        (
            pytest.param(FormatV04, id="V04"),
            pytest.param(FormatV05, id="V05"),
        ),
    )
    def test_validate_coordinate_transforms(self, format_version):
        fmt = format_version()

        transformations = [
            [{"type": "scale", "scale": (1, 1)}],
            [{"type": "scale", "scale": (0.5, 0.5)}],
        ]
        fmt.validate_coordinate_transformations(2, 2, transformations)

        with pytest.raises(ValueError):
            # transformations different length than levels
            fmt.validate_coordinate_transformations(2, 1, transformations)

        with pytest.raises(ValueError):
            transf = [[{"type": "scale", "scale": ("1", 1)}]]
            fmt.validate_coordinate_transformations(2, 1, transf)

        with pytest.raises(ValueError):
            transf = [[{"type": "foo", "scale": (1, 1)}]]
            fmt.validate_coordinate_transformations(2, 1, transf)

        with pytest.raises(ValueError):
            # scale list of floats different length from 3
            transf = [[{"type": "scale", "scale": (1, 1)}]]
            fmt.validate_coordinate_transformations(3, 1, transf)

        translate = [{"type": "translation", "translation": (1, 1)}]
        scale_then_trans = [transf + translate for transf in transformations]

        fmt.validate_coordinate_transformations(2, 2, scale_then_trans)

        trans_then_scale = [translate + transf for transf in transformations]
        with pytest.raises(ValueError):
            # scale must come first
            fmt.validate_coordinate_transformations(2, 2, trans_then_scale)

        with pytest.raises(ValueError):
            scale_then_trans2 = [transf + translate for transf in scale_then_trans]
            # more than 1 transformation
            fmt.validate_coordinate_transformations(2, 2, scale_then_trans2)

    def test_dim_names(self):
        v03 = FormatV03()

        # v0.3 MUST specify axes for 3D or 4D data
        with pytest.raises(ValueError):
            _get_valid_axes(3, axes=None, fmt=v03)

        # ndims must match axes length
        with pytest.raises(ValueError):
            _get_valid_axes(3, axes="yx", fmt=v03)

        # axes must be ordered tczyx
        with pytest.raises(ValueError):
            _get_valid_axes(3, axes="yxt", fmt=v03)
        with pytest.raises(ValueError):
            _get_valid_axes(2, axes=["x", "y"], fmt=v03)
        with pytest.raises(ValueError):
            _get_valid_axes(5, axes="xyzct", fmt=v03)

        # valid axes - no change, converted to list
        assert _get_valid_axes(2, axes=["y", "x"], fmt=v03) == ["y", "x"]
        assert _get_valid_axes(5, axes="tczyx", fmt=v03) == [
            "t",
            "c",
            "z",
            "y",
            "x",
        ]

        # if 2D or 5D, axes can be assigned automatically
        assert _get_valid_axes(2, axes=None, fmt=v03) == ["y", "x"]
        assert _get_valid_axes(5, axes=None, fmt=v03) == ["t", "c", "z", "y", "x"]

        # for v0.1 or v0.2, axes should be None
        assert _get_valid_axes(2, axes=["y", "x"], fmt=FormatV01()) is None
        assert _get_valid_axes(2, axes=["y", "x"], fmt=FormatV02()) is None

        # check that write_image is checking axes
        data = self.create_data((125, 125))
        with pytest.raises(ValueError):
            write_image(
                image=data,
                group=self.group,
                fmt=v03,
                axes="xyz",
            )

    def test_axes_dicts(self):
        v04 = FormatV04()

        # ALL axes must specify 'name'
        with pytest.raises(ValueError):
            _get_valid_axes(2, axes=[{"name": "y"}, {}], fmt=v04)

        all_dims = [
            {"name": "t", "type": "time"},
            {"name": "c", "type": "channel"},
            {"name": "z", "type": "space"},
            {"name": "y", "type": "space"},
            {"name": "x", "type": "space"},
        ]

        # auto axes for 2D, 5D, converted to dict for v0.4
        assert _get_valid_axes(2, axes=None, fmt=v04) == all_dims[-2:]
        assert _get_valid_axes(5, axes=None, fmt=v04) == all_dims

        # convert from list or string
        assert _get_valid_axes(3, axes=["z", "y", "x"], fmt=v04) == all_dims[-3:]
        assert _get_valid_axes(4, axes="czyx", fmt=v04) == all_dims[-4:]

        # invalid based on ordering of types
        with pytest.raises(ValueError):
            assert _get_valid_axes(3, axes=["y", "c", "x"], fmt=v04)
        with pytest.raises(ValueError):
            assert _get_valid_axes(4, axes="ctyx", fmt=v04)

        # custom types
        assert _get_valid_axes(3, axes=["foo", "y", "x"], fmt=v04) == [
            {"name": "foo"},
            all_dims[-2],
            all_dims[-1],
        ]

        # space types can be in ANY order
        assert _get_valid_axes(3, axes=["x", "z", "y"], fmt=v04) == [
            all_dims[-1],
            all_dims[-3],
            all_dims[-2],
        ]

        # Not allowed multiple custom types
        with pytest.raises(ValueError):
            _get_valid_axes(4, axes=["foo", "bar", "y", "x"], fmt=v04)

        # unconventional naming is allowed
        strange_axes = [
            {"name": "duration", "type": "time"},
            {"name": "rotation", "type": "angle"},
            {"name": "dz", "type": "space"},
            {"name": "WIDTH", "type": "space"},
        ]
        assert _get_valid_axes(4, axes=strange_axes, fmt=v04) == strange_axes

        # check that write_image is checking axes
        data = self.create_data((125, 125))
        with pytest.raises(ValueError):
            write_image(
                image=data,
                group=self.group,
                fmt=v04,
                axes="xt",
            )


class TestMultiscalesMetadata:
    @pytest.fixture(autouse=True)
    def initdir(self, tmpdir):
        self.path = pathlib.Path(tmpdir.mkdir("data"))
        # create zarr v2 group...
        self.store = parse_url(self.path, mode="w", fmt=FormatV04()).store
        self.root = zarr.group(store=self.store)

        # let's create zarr v3 group too...
        self.path_v3 = self.path / "v3"
        store_v3 = parse_url(self.path_v3, mode="w").store
        self.root_v3 = zarr.group(store=store_v3)

    @pytest.mark.parametrize("fmt", (FormatV04(), FormatV05()))
    def test_multi_levels_transformations(self, fmt):
        datasets = []
        for level, transf in enumerate(TRANSFORMATIONS):
            datasets.append({"path": str(level), "coordinateTransformations": transf})
        if fmt.version == "0.5":
            group = self.root_v3
        else:
            group = self.root
        write_multiscales_metadata(group, datasets, axes="tczyx")
        # we want to be sure this is zarr v2 / v3
        attrs = group.attrs
        if fmt.version == "0.5":
            attrs = attrs.get("ome")
            assert "version" in attrs
            json_text = (self.path_v3 / "zarr.json").read_text(encoding="utf-8")
            attrs_json = json.loads(json_text).get("attributes", {}).get("ome", {})
        else:
            json_text = (self.path / ".zattrs").read_text(encoding="utf-8")
            attrs_json = json.loads(json_text)
            assert "version" in attrs["multiscales"][0]
        assert "multiscales" in attrs_json
        assert "multiscales" in attrs
        assert attrs["multiscales"][0]["datasets"] == datasets
        # No arrays, so this is expected:
        with pytest.raises(
            ValueError,
            match="Expected to find an array at /0, but no array was found there.",
        ):
            if fmt.version == "0.4":
                Models04Image.from_zarr(group)
            if fmt.version == "0.5":
                Models05Image.from_zarr(group)

    @pytest.mark.parametrize("fmt", (FormatV01(), FormatV02(), FormatV03()))
    def test_version(self, fmt):
        write_multiscales_metadata(self.root, [{"path": "0"}], fmt=fmt)
        assert "multiscales" in self.root.attrs
        assert self.root.attrs["multiscales"][0]["version"] == fmt.version
        assert self.root.attrs["multiscales"][0]["datasets"] == [{"path": "0"}]

    @pytest.mark.parametrize(
        "axes",
        (
            ["y", "x"],
            ["c", "y", "x"],
            ["z", "y", "x"],
            ["t", "y", "x"],
            ["t", "c", "y", "x"],
            ["t", "z", "y", "x"],
            ["c", "z", "y", "x"],
            ["t", "c", "z", "y", "x"],
        ),
    )
    def test_axes_V03(self, axes):
        write_multiscales_metadata(
            self.root, [{"path": "0"}], fmt=FormatV03(), axes=axes
        )
        assert "multiscales" in self.root.attrs
        # for v0.3, axes is a list of names
        assert self.root.attrs["multiscales"][0]["axes"] == axes
        with pytest.raises(ValueError):
            # for v0.4 and above, paths no-longer supported (need dataset dicts)
            write_multiscales_metadata(self.root, ["0"], axes=axes, fmt=FormatV04())

    @pytest.mark.parametrize("fmt", (FormatV01(), FormatV02()))
    def test_axes_ignored(self, fmt):
        write_multiscales_metadata(
            self.root, [{"path": "0"}], fmt=fmt, axes=["t", "c", "z", "y", "x"]
        )
        assert "multiscales" in self.root.attrs
        assert "axes" not in self.root.attrs["multiscales"][0]

    @pytest.mark.parametrize(
        "axes",
        (
            [],
            ["i", "j"],
            ["x", "y"],
            ["y", "x", "c"],
            ["x", "y", "z", "c", "t"],
        ),
    )
    def test_invalid_0_3_axes(self, axes):
        with pytest.raises(ValueError):
            write_multiscales_metadata(self.root, ["0"], fmt=FormatV03(), axes=axes)

    @pytest.mark.parametrize("datasets", ([], None, "0", ["0"], [{"key": 1}]))
    def test_invalid_datasets(self, datasets):
        with pytest.raises(ValueError):
            write_multiscales_metadata(
                self.root, datasets, axes=["t", "c", "z", "y", "x"], fmt=FormatV04()
            )

    @pytest.mark.parametrize(
        "coordinateTransformations",
        (
            [{"type": "scale", "scale": [1, 1]}],
            [
                {"type": "scale", "scale": [1, 1]},
                {"type": "translation", "translation": [0, 0]},
            ],
        ),
    )
    def test_valid_transformations(self, coordinateTransformations):
        axes = [{"name": "y", "type": "space"}, {"name": "x", "type": "space"}]
        datasets = [
            {
                "path": "0",
                "coordinateTransformations": coordinateTransformations,
            }
        ]
        write_multiscales_metadata(self.root, datasets, axes=axes, fmt=FormatV04())
        assert "multiscales" in self.root.attrs
        assert self.root.attrs["multiscales"][0]["axes"] == axes
        assert self.root.attrs["multiscales"][0]["datasets"] == datasets
        # No arrays, so this is expected:
        with pytest.raises(
            ValueError,
            match="Expected to find an array at /0, but no array was found there.",
        ):
            Models04Image.from_zarr(self.root)

    @pytest.mark.parametrize(
        "coordinateTransformations",
        (
            [],
            None,
            [{"type": "scale"}],
            [{"scale": [1, 1]}],
            [{"type": "scale", "scale": ["1", 1]}],
            [{"type": "scale", "scale": [1, 1, 1]}],
            [{"type": "scale", "scale": [1, 1]}, {"type": "scale", "scale": [1, 1]}],
            [
                {"type": "scale", "scale": [1, 1]},
                {"type": "translation", "translation": ["0", 0]},
            ],
            [
                {"type": "translation", "translation": [0, 0]},
            ],
            [
                {"type": "scale", "scale": [1, 1]},
                {"type": "translation", "translation": [0, 0, 0]},
            ],
            [
                {"type": "translation", "translation": [0, 0]},
                {"type": "scale", "scale": [1, 1]},
            ],
            [
                {"type": "scale", "scale": [1, 1]},
                {"type": "translation", "translation": [0, 0]},
                {"type": "translation", "translation": [1, 0]},
            ],
            [
                {"type": "scale", "scale": [1, 1]},
                {"translation": [0, 0]},
            ],
            [
                {"type": "scale", "scale": [1, 1]},
                {"type": "translation", "translate": [0, 0]},
            ],
        ),
    )
    def test_invalid_transformations(self, coordinateTransformations):
        axes = [{"name": "y", "type": "space"}, {"name": "x", "type": "space"}]
        datasets = [
            {"path": "0", "coordinateTransformations": coordinateTransformations}
        ]
        with pytest.raises(ValueError):
            write_multiscales_metadata(self.root, datasets, axes=axes, fmt=FormatV04())

    @pytest.mark.parametrize(
        "metadata",
        [
            {
                "channels": [
                    {
                        "color": "FF0000",
                        "window": {"start": 0, "end": 255, "min": 0, "max": 255},
                    }
                ]
            },
            {"channels": [{"color": "FF000"}]},  # test wrong metadata
            {"channels": [{"window": []}]},  # test wrong metadata
            {
                "channels": [  # test wrong metadata
                    {"color": "FF0000", "window": {"start": 0, "end": 255, "min": 0}},
                ]
            },
            None,
        ],
    )
    def test_omero_metadata(self, metadata: dict[str, Any] | None):
        datasets = []
        for level, transf in enumerate(TRANSFORMATIONS):
            datasets.append({"path": str(level), "coordinateTransformations": transf})
        if metadata is None:
            with pytest.raises(
                KeyError, match="If `'omero'` is present, value cannot be `None`."
            ):
                write_multiscales_metadata(
                    self.root,
                    datasets,
                    axes="tczyx",
                    metadata={"omero": metadata},
                )
        else:
            window_metadata = (
                metadata["channels"][0].get("window")
                if "window" in metadata["channels"][0]
                else None
            )
            color_metadata = (
                metadata["channels"][0].get("color")
                if "color" in metadata["channels"][0]
                else None
            )
            if window_metadata is not None and len(window_metadata) < 4:
                if isinstance(window_metadata, dict):
                    with pytest.raises(KeyError, match=".*`'window'`.*"):
                        write_multiscales_metadata(
                            self.root,
                            datasets,
                            axes="tczyx",
                            metadata={"omero": metadata},
                            fmt=FormatV04(),
                        )
                elif isinstance(window_metadata, list):
                    with pytest.raises(TypeError, match=".*`'window'`.*"):
                        write_multiscales_metadata(
                            self.root,
                            datasets,
                            axes="tczyx",
                            metadata={"omero": metadata},
                            fmt=FormatV04(),
                        )
            elif color_metadata is not None and len(color_metadata) != 6:
                with pytest.raises(TypeError, match=".*`'color'`.*"):
                    write_multiscales_metadata(
                        self.root,
                        datasets,
                        axes="tczyx",
                        metadata={"omero": metadata},
                    )
            else:
                write_multiscales_metadata(
                    self.root,
                    datasets,
                    axes="tczyx",
                    metadata={"omero": metadata},
                )
                # no arrays, so this is expected
                with pytest.raises(
                    ValueError,
                    match="Expected to find an array at /0, but no array was found there.",
                ):
                    Models04Image.from_zarr(self.root)


class TestPlateMetadata:
    @pytest.fixture(autouse=True)
    def initdir(self, tmpdir):
        self.path = pathlib.Path(tmpdir.mkdir("data"))
        # create zarr v2 group...
        self.store = parse_url(self.path, mode="w", fmt=FormatV04()).store
        self.root = zarr.group(store=self.store)
        # create zarr v3 group...
        self.path_v3 = self.path / "v3"
        store_v3 = parse_url(self.path_v3, mode="w").store
        self.root_v3 = zarr.group(store=store_v3)

    @pytest.mark.parametrize("fmt", (FormatV04(), FormatV05()))
    def test_minimal_plate(self, fmt):
        if fmt.version == "0.4":
            group = self.root
        else:
            group = self.root_v3
        write_plate_metadata(group, ["A"], ["1"], ["A/1"])
        attrs = group.attrs
        if fmt.version != "0.4":
            attrs = attrs["ome"]
            assert attrs["version"] == fmt.version
        else:
            assert attrs["plate"]["version"] == fmt.version

        assert "plate" in attrs
        assert attrs["plate"]["columns"] == [{"name": "1"}]
        assert attrs["plate"]["rows"] == [{"name": "A"}]
        assert attrs["plate"]["wells"] == [
            {"path": "A/1", "rowIndex": 0, "columnIndex": 0}
        ]
        assert "name" not in attrs["plate"]
        assert "field_count" not in attrs["plate"]
        assert "acquisitions" not in attrs["plate"]
        assert fmt.version in ("0.4", "0.5")
        if fmt.version == "0.4":
            Models04HCS.from_zarr(group)
        elif fmt.version == "0.5":
            # https://github.com/ome-zarr-models/ome-zarr-models-py/issues/218
            Models05HCS.from_zarr(group)

    @pytest.mark.parametrize("fmt", (FormatV04(), FormatV05()))
    def test_12wells_plate(self, fmt):
        rows = ["A", "B", "C", "D"]
        cols = ["1", "2", "3"]
        wells = [
            "A/1",
            "A/2",
            "A/3",
            "B/1",
            "B/2",
            "B/3",
            "C/1",
            "C/2",
            "C/3",
            "D/1",
            "D/2",
            "D/3",
        ]
        if fmt.version == "0.4":
            group = self.root
        else:
            group = self.root_v3
        write_plate_metadata(group, rows, cols, wells)
        attrs = group.attrs
        if fmt.version != "0.4":
            attrs = attrs["ome"]

        assert "plate" in attrs
        assert attrs["plate"]["columns"] == [
            {"name": "1"},
            {"name": "2"},
            {"name": "3"},
        ]
        assert attrs["plate"]["rows"] == [
            {"name": "A"},
            {"name": "B"},
            {"name": "C"},
            {"name": "D"},
        ]
        assert attrs["plate"]["wells"] == [
            {"path": "A/1", "rowIndex": 0, "columnIndex": 0},
            {"path": "A/2", "rowIndex": 0, "columnIndex": 1},
            {"path": "A/3", "rowIndex": 0, "columnIndex": 2},
            {"path": "B/1", "rowIndex": 1, "columnIndex": 0},
            {"path": "B/2", "rowIndex": 1, "columnIndex": 1},
            {"path": "B/3", "rowIndex": 1, "columnIndex": 2},
            {"path": "C/1", "rowIndex": 2, "columnIndex": 0},
            {"path": "C/2", "rowIndex": 2, "columnIndex": 1},
            {"path": "C/3", "rowIndex": 2, "columnIndex": 2},
            {"path": "D/1", "rowIndex": 3, "columnIndex": 0},
            {"path": "D/2", "rowIndex": 3, "columnIndex": 1},
            {"path": "D/3", "rowIndex": 3, "columnIndex": 2},
        ]
        assert "name" not in attrs["plate"]
        assert "field_count" not in attrs["plate"]
        assert "acquisitions" not in attrs["plate"]
        assert fmt.version in ("0.4", "0.5")
        if fmt.version == "0.4":
            Models04HCS.from_zarr(group)
        elif fmt.version == "0.5":
            Models05HCS.from_zarr(group)

    @pytest.mark.parametrize("fmt", (FormatV04(), FormatV05()))
    def test_sparse_plate(self, fmt):
        rows = ["A", "B", "C", "D", "E"]
        cols = ["1", "2", "3", "4", "5"]
        wells = [
            "B/2",
            "E/5",
        ]
        if fmt.version == "0.4":
            group = self.root
        else:
            group = self.root_v3
        write_plate_metadata(group, rows, cols, wells)
        attrs = group.attrs
        if fmt.version != "0.4":
            attrs = attrs["ome"]
        assert "plate" in attrs
        assert attrs["plate"]["columns"] == [
            {"name": "1"},
            {"name": "2"},
            {"name": "3"},
            {"name": "4"},
            {"name": "5"},
        ]
        assert attrs["plate"]["rows"] == [
            {"name": "A"},
            {"name": "B"},
            {"name": "C"},
            {"name": "D"},
            {"name": "E"},
        ]
        assert attrs["plate"]["wells"] == [
            {"path": "B/2", "rowIndex": 1, "columnIndex": 1},
            {"path": "E/5", "rowIndex": 4, "columnIndex": 4},
        ]
        assert "name" not in attrs["plate"]
        assert "field_count" not in attrs["plate"]
        assert "acquisitions" not in attrs["plate"]
        assert fmt.version in ("0.4", "0.5")
        if fmt.version == "0.4":
            Models04HCS.from_zarr(group)
        elif fmt.version == "0.5":
            Models05HCS.from_zarr(group)

    @pytest.mark.parametrize("fmt", (FormatV01(), FormatV02(), FormatV03()))
    def test_legacy_wells(self, fmt):
        write_plate_metadata(self.root, ["A"], ["1"], ["A/1"], fmt=fmt)
        assert "plate" in self.root.attrs
        assert self.root.attrs["plate"]["columns"] == [{"name": "1"}]
        assert self.root.attrs["plate"]["rows"] == [{"name": "A"}]
        assert self.root.attrs["plate"]["version"] == fmt.version
        assert self.root.attrs["plate"]["wells"] == [{"path": "A/1"}]
        assert "name" not in self.root.attrs["plate"]
        assert "field_count" not in self.root.attrs["plate"]
        assert "acquisitions" not in self.root.attrs["plate"]

    def test_plate_name(self):
        # We don't need to test v04 and v05 for all tests since
        # the metadata is the same
        write_plate_metadata(self.root_v3, ["A"], ["1"], ["A/1"], name="test")
        attrs = self.root_v3.attrs["ome"]
        assert "plate" in attrs
        assert attrs["plate"]["columns"] == [{"name": "1"}]
        assert attrs["plate"]["name"] == "test"
        assert attrs["plate"]["rows"] == [{"name": "A"}]
        assert attrs["version"] == FormatV05().version
        assert attrs["plate"]["wells"] == [
            {"path": "A/1", "rowIndex": 0, "columnIndex": 0}
        ]
        assert "field_count" not in attrs["plate"]
        assert "acquisitions" not in attrs["plate"]
        Models05HCS.from_zarr(self.root_v3)

    def test_field_count(self):
        write_plate_metadata(
            self.root, ["A"], ["1"], ["A/1"], field_count=10, fmt=FormatV04()
        )
        assert "plate" in self.root.attrs
        assert self.root.attrs["plate"]["columns"] == [{"name": "1"}]
        assert self.root.attrs["plate"]["field_count"] == 10
        assert self.root.attrs["plate"]["rows"] == [{"name": "A"}]
        assert self.root.attrs["plate"]["version"] == FormatV04().version
        assert self.root.attrs["plate"]["wells"] == [
            {"path": "A/1", "rowIndex": 0, "columnIndex": 0}
        ]
        assert "name" not in self.root.attrs["plate"]
        assert "acquisitions" not in self.root.attrs["plate"]
        Models04HCS.from_zarr(self.root)

    def test_acquisitions_minimal(self):
        a = [{"id": 1}, {"id": 2}, {"id": 3}]
        write_plate_metadata(
            self.root, ["A"], ["1"], ["A/1"], acquisitions=a, fmt=FormatV04()
        )
        assert "plate" in self.root.attrs
        assert self.root.attrs["plate"]["acquisitions"] == a
        assert self.root.attrs["plate"]["columns"] == [{"name": "1"}]
        assert self.root.attrs["plate"]["rows"] == [{"name": "A"}]
        assert self.root.attrs["plate"]["version"] == FormatV04().version
        assert self.root.attrs["plate"]["wells"] == [
            {"path": "A/1", "rowIndex": 0, "columnIndex": 0}
        ]
        assert "name" not in self.root.attrs["plate"]
        assert "field_count" not in self.root.attrs["plate"]
        Models04HCS.from_zarr(self.root)

    def test_acquisitions_maximal(self):
        a = [
            {
                "id": 1,
                "name": "acquisition_1",
                "description": " first acquisition",
                "maximumfieldcount": 2,
                "starttime": 1343749391000,
                "endtime": 1343749392000,
            }
        ]
        write_plate_metadata(
            self.root, ["A"], ["1"], ["A/1"], acquisitions=a, fmt=FormatV04()
        )
        assert "plate" in self.root.attrs
        assert self.root.attrs["plate"]["acquisitions"] == a
        assert self.root.attrs["plate"]["columns"] == [{"name": "1"}]
        assert self.root.attrs["plate"]["rows"] == [{"name": "A"}]
        assert self.root.attrs["plate"]["version"] == FormatV04().version
        assert self.root.attrs["plate"]["wells"] == [
            {"path": "A/1", "rowIndex": 0, "columnIndex": 0}
        ]
        assert "name" not in self.root.attrs["plate"]
        assert "field_count" not in self.root.attrs["plate"]
        Models04HCS.from_zarr(self.root)

    @pytest.mark.parametrize(
        "acquisitions",
        (
            [0, 1],
            [{"name": "0"}, {"name": "1"}],
            [{"id": "0"}, {"id": "1"}],
        ),
    )
    def test_invalid_acquisition_keys(self, acquisitions):
        with pytest.raises(ValueError):
            write_plate_metadata(
                self.root_v3, ["A"], ["1"], ["A/1"], acquisitions=acquisitions
            )

    def test_unspecified_acquisition_keys(self):
        a = [{"id": 0, "unspecified_key": "0"}]
        write_plate_metadata(self.root, ["A"], ["1"], ["A/1"], acquisitions=a)
        assert "plate" in self.root.attrs
        assert self.root.attrs["plate"]["acquisitions"] == a

    @pytest.mark.parametrize(
        "wells",
        (None, [], [1]),
    )
    def test_invalid_well_list(self, wells):
        with pytest.raises(ValueError):
            write_plate_metadata(self.root, ["A"], ["1"], wells)

    @pytest.mark.parametrize(
        "wells",
        (
            # Missing required keys
            [{"id": "test"}],
            [{"path": "A/1"}],
            [{"path": "A/1", "rowIndex": 0}],
            [{"path": "A/1", "columnIndex": 0}],
            [{"rowIndex": 0, "columnIndex": 0}],
            # Invalid paths
            [{"path": 0, "rowIndex": 0, "columnIndex": 0}],
            [{"path": None, "rowIndex": 0, "columnIndex": 0}],
            [{"path": "plate/A/1", "rowIndex": 0, "columnIndex": 0}],
            [{"path": "plate/A1", "rowIndex": 0, "columnIndex": 0}],
            [{"path": "A/1/0", "rowIndex": 0, "columnIndex": 0}],
            [{"path": "A1", "rowIndex": 0, "columnIndex": 0}],
            [{"path": "0", "rowIndex": 0, "columnIndex": 0}],
            # Invalid row/column indices
            [{"path": "A/1", "rowIndex": "0", "columnIndex": 0}],
            [{"path": "A/1", "rowIndex": 0, "columnIndex": "0"}],
            # Undefined rows/columns
            [{"path": "C/1", "rowIndex": 2, "columnIndex": 0}],
            [{"path": "A/3", "rowIndex": 0, "columnIndex": 2}],
            # Mismatching indices
            [{"path": "A/1", "rowIndex": 0, "columnIndex": 1}],
            [{"path": "A/1", "rowIndex": 1, "columnIndex": 0}],
        ),
    )
    def test_invalid_well_keys(self, wells):
        with pytest.raises(ValueError):
            write_plate_metadata(self.root, ["A"], ["1"], wells, fmt=FormatV04())

    @pytest.mark.parametrize("fmt", (FormatV01(), FormatV02(), FormatV03()))
    def test_legacy_unspecified_well_keys(self, fmt):
        wells = [
            {"path": "A/1", "unspecified_key": "alpha"},
            {"path": "A/2", "unspecified_key": "beta"},
            {"path": "B/1", "unspecified_key": "gamma"},
        ]
        write_plate_metadata(self.root, ["A", "B"], ["1", "2"], wells, fmt=fmt)
        assert "plate" in self.root.attrs
        assert self.root.attrs["plate"]["columns"] == [{"name": "1"}, {"name": "2"}]
        assert self.root.attrs["plate"]["rows"] == [{"name": "A"}, {"name": "B"}]
        assert self.root.attrs["plate"]["version"] == fmt.version
        assert self.root.attrs["plate"]["wells"] == wells

    def test_unspecified_well_keys(self):
        wells = [
            {
                "path": "A/1",
                "rowIndex": 0,
                "columnIndex": 0,
                "unspecified_key": "alpha",
            },
            {"path": "A/2", "rowIndex": 0, "columnIndex": 1, "unspecified_key": "beta"},
            {
                "path": "B/1",
                "rowIndex": 1,
                "columnIndex": 0,
                "unspecified_key": "gamma",
            },
        ]
        write_plate_metadata(self.root, ["A", "B"], ["1", "2"], wells, fmt=FormatV04())
        assert "plate" in self.root.attrs
        assert self.root.attrs["plate"]["columns"] == [{"name": "1"}, {"name": "2"}]
        assert self.root.attrs["plate"]["rows"] == [{"name": "A"}, {"name": "B"}]
        assert self.root.attrs["plate"]["version"] == FormatV04().version
        assert self.root.attrs["plate"]["wells"] == wells
        Models04HCS.from_zarr(self.root)

    def test_missing_well_keys(self):
        wells = [
            {"path": "A/1"},
            {"path": "A/2"},
            {"path": "B/1"},
        ]
        with pytest.raises(ValueError):
            write_plate_metadata(
                self.root, ["A", "B"], ["1", "2"], wells, fmt=FormatV04()
            )

    def test_well_not_in_rows(self):
        wells = ["A/1", "B/1", "C/1"]
        with pytest.raises(ValueError):
            write_plate_metadata(
                self.root, ["A", "B"], ["1", "2"], wells, fmt=FormatV04()
            )

    def test_well_not_in_columns(self):
        wells = ["A/1", "A/2", "A/3"]
        with pytest.raises(ValueError):
            write_plate_metadata(
                self.root, ["A", "B"], ["1", "2"], wells, fmt=FormatV04()
            )

    @pytest.mark.parametrize("rows", (["A", "B", "B"], ["A", "&"]))
    def test_invalid_rows(self, rows):
        with pytest.raises(ValueError):
            write_plate_metadata(self.root, rows, ["1"], ["A/1"], fmt=FormatV04())

    @pytest.mark.parametrize("columns", (["1", "2", "2"], ["1", "&"]))
    def test_invalid_columns(self, columns):
        with pytest.raises(ValueError):
            write_plate_metadata(self.root, ["A"], columns, ["A/1"], fmt=FormatV04())


class TestWellMetadata:
    @pytest.fixture(autouse=True)
    def initdir(self, tmpdir):
        self.path = pathlib.Path(tmpdir.mkdir("data"))
        # create zarr v2 group...
        self.store = parse_url(self.path, mode="w", fmt=FormatV04()).store
        self.root = zarr.group(store=self.store)

        # create zarr v3 group too...
        self.path_v3 = self.path / "v3"
        store_v3 = parse_url(self.path_v3, mode="w").store
        self.root_v3 = zarr.group(store=store_v3)

    @pytest.mark.parametrize("fmt", (FormatV04(), FormatV05()))
    @pytest.mark.parametrize("images", (["0"], [{"path": "0"}]))
    def test_minimal_well(self, images, fmt):
        if fmt.version == "0.5":
            group = self.root_v3
        else:
            group = self.root
        write_well_metadata(group, images)
        # we want to be sure this is zarr v2 / v3, so we load json manually too
        attrs = group.attrs
        if fmt.version == "0.5":
            attrs = attrs.get("ome")
            assert attrs["version"] == fmt.version
            json_text = (self.path_v3 / "zarr.json").read_text(encoding="utf-8")
            attrs_json = json.loads(json_text).get("attributes", {}).get("ome", {})
        else:
            json_text = (self.path / ".zattrs").read_text(encoding="utf-8")
            attrs_json = json.loads(json_text)
            assert attrs["well"]["version"] == fmt.version

        assert "well" in attrs_json
        assert attrs["well"]["images"] == [{"path": "0"}]
        if fmt.version == "0.4":
            Models04Well.from_zarr(group)
        elif fmt.version == "0.5":
            Models05Well.from_zarr(group)

    @pytest.mark.parametrize(
        "images",
        (
            ["0", "1", "2"],
            [
                {"path": "0"},
                {"path": "1"},
                {"path": "2"},
            ],
        ),
    )
    def test_multiple_images(self, images):
        write_well_metadata(self.root_v3, images)
        assert "well" in self.root_v3.attrs.get("ome", {})
        assert self.root_v3.attrs["ome"]["well"]["images"] == [
            {"path": "0"},
            {"path": "1"},
            {"path": "2"},
        ]
        assert self.root_v3.attrs["ome"]["version"] == FormatV05().version
        Models05Well.from_zarr(self.root_v3)

    @pytest.mark.parametrize("fmt", (FormatV01(), FormatV02(), FormatV03()))
    def test_version(self, fmt):
        write_well_metadata(self.root, ["0"], fmt=fmt)
        assert "well" in self.root.attrs
        assert self.root.attrs["well"]["images"] == [{"path": "0"}]
        assert self.root.attrs["well"]["version"] == fmt.version

    def test_multiple_acquisitions(self):
        images = [
            {"path": "0", "acquisition": 1},
            {"path": "1", "acquisition": 2},
            {"path": "2", "acquisition": 3},
        ]
        write_well_metadata(self.root, images)
        assert "well" in self.root.attrs
        assert self.root.attrs["well"]["images"] == images
        assert self.root.attrs["well"]["version"] == FormatV04().version
        Models04Well.from_zarr(self.root)

    @pytest.mark.parametrize(
        "images",
        (
            [{"acquisition": 0}, {"acquisition": 1}],
            [{"path": "0", "acquisition": "0"}, {"path": "1", "acquisition": "1"}],
            [{"path": 0}, {"path": 1}],
            [0, 1],
        ),
    )
    def test_invalid_images(self, images):
        with pytest.raises(ValueError):
            write_well_metadata(self.root, images)

    def test_unspecified_images_keys(self):
        images = [
            {"path": "0", "acquisition": 1, "unspecified_key": "alpha"},
            {"path": "1", "acquisition": 2, "unspecified_key": "beta"},
            {"path": "2", "acquisition": 3, "unspecified_key": "gamma"},
        ]
        write_well_metadata(self.root, images)
        assert "well" in self.root.attrs
        assert self.root.attrs["well"]["images"] == images
        assert self.root.attrs["well"]["version"] == FormatV04().version


class TestLabelWriter:
    @pytest.fixture(autouse=True)
    def initdir(self, tmpdir):
        self.path = pathlib.Path(tmpdir.mkdir("data"))
        # create zarr v2 group...
        self.store = parse_url(self.path, mode="w", fmt=FormatV04()).store
        self.root = zarr.group(store=self.store)
        # create zarr v3 group...
        self.path_v3 = self.path / "v3"
        store_v3 = parse_url(self.path_v3, mode="w").store
        self.root_v3 = zarr.group(store=store_v3)

    def create_image_data(self, group, shape, scaler, fmt, axes, transformations):
        rng = np.random.default_rng(0)
        data = rng.poisson(10, size=shape).astype(np.uint8)
        write_image(
            image=data,
            group=group,
            scaler=scaler,
            fmt=fmt,
            axes=axes,
            coordinate_transformations=transformations,
            storage_options=dict(chunks=(128, 128)),
        )

    @pytest.fixture(
        params=(
            (1, 2, 1, 256, 256),
            (3, 512, 512),
            (256, 256),
        ),
        ids=["5D", "3D", "2D"],
    )
    def shape(self, request):
        return request.param

    @pytest.fixture(params=[True, False], ids=["scale", "noop"])
    def scaler(self, request):
        if request.param:
            return Scaler()
        else:
            return None

    def verify_label_data(
        self, img_path, label_name, label_data, fmt, shape, transformations
    ):
        # Verify image data
        reader = Reader(parse_url(f"{img_path}/labels/{label_name}"))
        node = next(iter(reader()))
        assert Multiscales.matches(node.zarr)
        if fmt.version in ("0.1", "0.2"):
            # v0.1 and v0.2 MUST be 5D
            assert node.data[0].ndim == 5
        else:
            assert node.data[0].shape == shape

        if fmt.version not in ("0.1", "0.2", "0.3"):
            for transf, expected in zip(
                node.metadata["coordinateTransformations"], transformations
            ):
                assert transf == expected
            assert len(node.metadata["coordinateTransformations"]) == len(node.data)
        assert np.allclose(label_data, node.data[0][...].compute())

        # Verify label metadata
        label_root = zarr.open(f"{img_path}/labels", mode="r")
        label_attrs = label_root.attrs
        if fmt.version == "0.5":
            label_attrs = label_attrs["ome"]
        assert "labels" in label_attrs
        assert label_name in label_attrs["labels"]

        label_group = zarr.open(f"{img_path}/labels/{label_name}", mode="r")
        imglabel_attrs = label_group.attrs
        if fmt.version == "0.5":
            imglabel_attrs = imglabel_attrs["ome"]
            assert imglabel_attrs["version"] == fmt.version
        else:
            assert imglabel_attrs["image-label"]["version"] == fmt.version
        assert "image-label" in imglabel_attrs

        # Verify multiscale metadata
        name = imglabel_attrs["multiscales"][0].get("name", "")
        assert label_name == name

        labels_paths = [
            ds["path"] for ds in imglabel_attrs["multiscales"][0]["datasets"]
        ]
        label_data = [da.from_zarr(label_group[path]) for path in labels_paths]
        return label_data

    @pytest.mark.parametrize(
        "format_version",
        (
            pytest.param(FormatV01, id="V01"),
            pytest.param(FormatV02, id="V02"),
            pytest.param(FormatV03, id="V03"),
            pytest.param(FormatV04, id="V04"),
            pytest.param(FormatV05, id="V05"),
        ),
    )
    @pytest.mark.parametrize("array_constructor", [np.array, da.from_array])
    @pytest.mark.parametrize("scale_type", ["custom", "noop", "default"])
    def test_write_labels(self, shape, format_version, array_constructor, scale_type):

        fmt = format_version()
        if fmt.version == "0.5":
            img_path = self.path_v3
            group = self.root_v3
        else:
            img_path = self.path
            group = self.root

        axes = "tczyx"[-len(shape) :]
        transformations = []
        for dataset_transfs in TRANSFORMATIONS:
            transf = dataset_transfs[0]
            # e.g. slice [1, 1, z, x, y] -> [z, x, y] for 3D
            transformations.append(
                [{"type": "scale", "scale": transf["scale"][-len(shape) :]}]
            )
            if scale_type == "noop":
                break

        # create the actual label data: zeros with blobs
        label_data = np.zeros(shape, dtype=np.uint8)
        # add some blobs, corresponding to shape
        blobs = binary_blobs(length=256, volume_fraction=0.1, n_dim=2).astype("int8")
        # we only apply blobs to the last two dimensions of label_data
        slices = [slice(None)] * (len(shape) - blobs.ndim)
        slices += [slice(0, 256), slice(0, 256)]
        label_data[tuple(slices)] = 2 * blobs

        print("label_data.shape:", label_data.shape, shape)
        assert label_data.max() == 2
        assert label_data.min() == 0
        assert np.unique(label_data).tolist() == [0, 2]

        if fmt.version in ("0.1", "0.2"):
            # v0.1 and v0.2 require 5d
            expand_dims = (np.s_[None],) * (5 - len(shape))
            label_data = label_data[expand_dims]
            assert label_data.ndim == 5
        label_name = "my-labels"
        label_data = array_constructor(label_data)

        scaler = Scaler()
        if scale_type == "noop":
            scaler = None
        kwargs = {"scaler": scaler}
        if scale_type == "default":
            del kwargs["scaler"]

        # create the root level image data
        self.create_image_data(group, shape, scaler, fmt, axes, transformations)

        write_labels(
            label_data,
            group,
            name=label_name,
            fmt=fmt,
            axes=axes,
            coordinate_transformations=transformations,
            **kwargs,
        )
        label_data = self.verify_label_data(
            img_path, label_name, label_data, fmt, shape, transformations
        )
<<<<<<< HEAD
        for level in label_data:
            if scale_type == "default":
                assert np.unique(level.compute()).tolist() == [0, 2]
=======
        if fmt.version == "0.4":
            test_root = zarr.open(self.path)
            Models04Labels.from_zarr(test_root["labels"])
>>>>>>> b49986e4

    @pytest.mark.parametrize(
        "format_version",
        (
            pytest.param(FormatV01, id="V01"),
            pytest.param(FormatV02, id="V02"),
            pytest.param(FormatV03, id="V03"),
            pytest.param(FormatV04, id="V04"),
            pytest.param(FormatV05, id="V05"),
        ),
    )
    @pytest.mark.parametrize("array_constructor", [np.array, da.from_array])
    def test_write_multiscale_labels(
        self, shape, scaler, format_version, array_constructor
    ):
        fmt = format_version()
        if fmt.version == "0.5":
            img_path = self.path_v3
            group = self.root_v3
        else:
            img_path = self.path
            group = self.root
        axes = "tczyx"[-len(shape) :]
        transformations = []
        for dataset_transfs in TRANSFORMATIONS:
            transf = dataset_transfs[0]
            # e.g. slice [1, 1, z, x, y] -> [z, x, y] for 3D
            transformations.append(
                [{"type": "scale", "scale": transf["scale"][-len(shape) :]}]
            )

        # create the actual label data
        label_data = np.random.randint(0, 1000, size=shape)
        if fmt.version in ("0.1", "0.2"):
            # v0.1 and v0.2 require 5d
            expand_dims = (np.s_[None],) * (5 - len(shape))
            label_data = label_data[expand_dims]
            assert label_data.ndim == 5
        label_data = array_constructor(label_data)

        label_name = "my-labels"
        if scaler is None:
            transformations = [transformations[0]]
            labels_mip = [label_data]
        else:
            labels_mip = scaler.nearest(label_data)

        # create the root level image data
        self.create_image_data(group, shape, scaler, fmt, axes, transformations)

        write_multiscale_labels(
            labels_mip,
            group,
            name=label_name,
            fmt=fmt,
            axes=axes,
            coordinate_transformations=transformations,
        )
        self.verify_label_data(
            img_path, label_name, label_data, fmt, shape, transformations
        )

    @pytest.mark.parametrize(
        "fmt",
        (pytest.param(FormatV04(), id="V04"), pytest.param(FormatV05(), id="V05")),
    )
    @pytest.mark.parametrize("array_constructor", [np.array, da.from_array])
    def test_two_label_images(self, array_constructor, fmt):
        if fmt.version == "0.5":
            img_path = self.path_v3
            group = self.root_v3
        else:
            img_path = self.path
            group = self.root
        axes = "tczyx"
        transformations = []
        for dataset_transfs in TRANSFORMATIONS:
            transf = dataset_transfs[0]
            transformations.append([{"type": "scale", "scale": transf["scale"]}])

        # create the root level image data
        shape = (1, 2, 1, 256, 256)
        scaler = Scaler()
        self.create_image_data(
            group,
            shape,
            scaler,
            axes=axes,
            fmt=fmt,
            transformations=transformations,
        )

        label_names = ("first_labels", "second_labels")
        for label_name in label_names:
            label_data = np.random.randint(0, 1000, size=shape)
            label_data = array_constructor(label_data)
            labels_mip = scaler.nearest(label_data)

            write_multiscale_labels(
                labels_mip,
                group,
                name=label_name,
                fmt=fmt,
                axes=axes,
                coordinate_transformations=transformations,
            )
            self.verify_label_data(
                img_path, label_name, label_data, fmt, shape, transformations
            )

        # Verify label metadata
        label_root = zarr.open(f"{img_path}/labels", mode="r")
        attrs = label_root.attrs
        if fmt.version == "0.5":
            attrs = attrs["ome"]
        assert "labels" in attrs
        assert len(attrs["labels"]) == len(label_names)
        assert all(label_name in attrs["labels"] for label_name in label_names)<|MERGE_RESOLUTION|>--- conflicted
+++ resolved
@@ -9,9 +9,6 @@
 import zarr
 from dask import persist
 from numcodecs import Blosc
-<<<<<<< HEAD
-from skimage.data import binary_blobs
-=======
 from ome_zarr_models.v04 import HCS as Models04HCS
 from ome_zarr_models.v04 import Image as Models04Image
 from ome_zarr_models.v04 import Labels as Models04Labels
@@ -19,7 +16,7 @@
 from ome_zarr_models.v05.hcs import HCS as Models05HCS
 from ome_zarr_models.v05.image import Image as Models05Image
 from ome_zarr_models.v05.well import Well as Models05Well
->>>>>>> b49986e4
+from skimage.data import binary_blobs
 from zarr.abc.codec import BytesBytesCodec
 from zarr.codecs import BloscCodec
 
@@ -1544,15 +1541,14 @@
         label_data = self.verify_label_data(
             img_path, label_name, label_data, fmt, shape, transformations
         )
-<<<<<<< HEAD
+
         for level in label_data:
             if scale_type == "default":
                 assert np.unique(level.compute()).tolist() == [0, 2]
-=======
+
         if fmt.version == "0.4":
             test_root = zarr.open(self.path)
             Models04Labels.from_zarr(test_root["labels"])
->>>>>>> b49986e4
 
     @pytest.mark.parametrize(
         "format_version",
